--- conflicted
+++ resolved
@@ -36,7 +36,6 @@
 
 // DefaultConfig contains default settings for use on the Ethereum main net.
 var DefaultConfig = Config{
-<<<<<<< HEAD
 	SyncMode: downloader.FastSync,
 	Ethash: ethash.Config{
 		CacheDir:       "ethash",
@@ -45,24 +44,12 @@
 		DatasetsInMem:  1,
 		DatasetsOnDisk: 2,
 	},
-	NetworkId:     1,
+	NetworkId:     1337,
 	LightPeers:    100,
 	DatabaseCache: 768,
 	TrieCache:     256,
 	TrieTimeout:   60 * time.Minute,
 	GasPrice:      big.NewInt(18 * params.Shannon),
-=======
-	SyncMode:             downloader.FastSync,
-	EthashCacheDir:       "ethash",
-	EthashCachesInMem:    2,
-	EthashCachesOnDisk:   3,
-	EthashDatasetsInMem:  1,
-	EthashDatasetsOnDisk: 2,
-	NetworkId:            1337,
-	LightPeers:           20,
-	DatabaseCache:        128,
-	GasPrice:             big.NewInt(18 * params.Shannon),
->>>>>>> 8c9ed51f
 
 	TxPool: core.DefaultTxPoolConfig,
 	GPO: gasprice.Config{
