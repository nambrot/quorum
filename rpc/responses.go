package rpc

import (
	"encoding/json"
	// "fmt"
	"math/big"

	"github.com/ethereum/go-ethereum/common"
	"github.com/ethereum/go-ethereum/core/types"
)

type BlockRes struct {
	fullTx bool

	BlockNumber     int64             `json:"number"`
	BlockHash       common.Hash       `json:"hash"`
	ParentHash      common.Hash       `json:"parentHash"`
	Nonce           [8]byte           `json:"nonce"`
	Sha3Uncles      common.Hash       `json:"sha3Uncles"`
	LogsBloom       types.Bloom       `json:"logsBloom"`
	TransactionRoot common.Hash       `json:"transactionRoot"`
	StateRoot       common.Hash       `json:"stateRoot"`
	Miner           common.Address    `json:"miner"`
	Difficulty      int64             `json:"difficulty"`
	TotalDifficulty int64             `json:"totalDifficulty"`
	Size            int64             `json:"size"`
	ExtraData       []byte            `json:"extraData"`
	GasLimit        int64             `json:"gasLimit"`
	MinGasPrice     int64             `json:"minGasPrice"`
	GasUsed         int64             `json:"gasUsed"`
	UnixTimestamp   int64             `json:"timestamp"`
	Transactions    []*TransactionRes `json:"transactions"`
	Uncles          []common.Hash     `json:"uncles"`
}

func (b *BlockRes) MarshalJSON() ([]byte, error) {
	var ext struct {
		BlockNumber     string        `json:"number"`
		BlockHash       string        `json:"hash"`
		ParentHash      string        `json:"parentHash"`
		Nonce           string        `json:"nonce"`
		Sha3Uncles      string        `json:"sha3Uncles"`
		LogsBloom       string        `json:"logsBloom"`
		TransactionRoot string        `json:"transactionRoot"`
		StateRoot       string        `json:"stateRoot"`
		Miner           string        `json:"miner"`
		Difficulty      string        `json:"difficulty"`
		TotalDifficulty string        `json:"totalDifficulty"`
		Size            string        `json:"size"`
		ExtraData       string        `json:"extraData"`
		GasLimit        string        `json:"gasLimit"`
		MinGasPrice     string        `json:"minGasPrice"`
		GasUsed         string        `json:"gasUsed"`
		UnixTimestamp   string        `json:"timestamp"`
		Transactions    []interface{} `json:"transactions"`
		Uncles          []string      `json:"uncles"`
	}

	// convert strict types to hexified strings
<<<<<<< HEAD
	ext.BlockNumber = toHex(big.NewInt(b.BlockNumber).Bytes())
	ext.BlockHash = b.BlockHash.Hex()
	ext.ParentHash = b.ParentHash.Hex()
	ext.Nonce = toHex(b.Nonce[:])
	ext.Sha3Uncles = b.Sha3Uncles.Hex()
	ext.LogsBloom = toHex(b.LogsBloom[:])
	ext.TransactionRoot = b.TransactionRoot.Hex()
	ext.StateRoot = b.StateRoot.Hex()
	ext.Miner = b.Miner.Hex()
	ext.Difficulty = toHex(big.NewInt(b.Difficulty).Bytes())
	ext.TotalDifficulty = toHex(big.NewInt(b.TotalDifficulty).Bytes())
	ext.Size = toHex(big.NewInt(b.Size).Bytes())
	// ext.ExtraData = toHex(b.ExtraData)
	ext.GasLimit = toHex(big.NewInt(b.GasLimit).Bytes())
	// ext.MinGasPrice = toHex(big.NewInt(b.MinGasPrice).Bytes())
	ext.GasUsed = toHex(big.NewInt(b.GasUsed).Bytes())
	ext.UnixTimestamp = toHex(big.NewInt(b.UnixTimestamp).Bytes())
=======
	ext.BlockNumber = common.ToHex(big.NewInt(b.BlockNumber).Bytes())
	ext.BlockHash = common.ToHex(b.BlockHash)
	ext.ParentHash = common.ToHex(b.ParentHash)
	ext.Nonce = common.ToHex(b.Nonce)
	ext.Sha3Uncles = common.ToHex(b.Sha3Uncles)
	ext.LogsBloom = common.ToHex(b.LogsBloom)
	ext.TransactionRoot = common.ToHex(b.TransactionRoot)
	ext.StateRoot = common.ToHex(b.StateRoot)
	ext.Miner = common.ToHex(b.Miner)
	ext.Difficulty = common.ToHex(big.NewInt(b.Difficulty).Bytes())
	ext.TotalDifficulty = common.ToHex(big.NewInt(b.TotalDifficulty).Bytes())
	ext.Size = common.ToHex(big.NewInt(b.Size).Bytes())
	// ext.ExtraData = common.ToHex(b.ExtraData)
	ext.GasLimit = common.ToHex(big.NewInt(b.GasLimit).Bytes())
	// ext.MinGasPrice = common.ToHex(big.NewInt(b.MinGasPrice).Bytes())
	ext.GasUsed = common.ToHex(big.NewInt(b.GasUsed).Bytes())
	ext.UnixTimestamp = common.ToHex(big.NewInt(b.UnixTimestamp).Bytes())
>>>>>>> baca0c22
	ext.Transactions = make([]interface{}, len(b.Transactions))
	if b.fullTx {
		for i, tx := range b.Transactions {
			ext.Transactions[i] = tx
		}
	} else {
		for i, tx := range b.Transactions {
<<<<<<< HEAD
			ext.Transactions[i] = tx.Hash.Hex()
=======
			ext.Transactions[i] = common.ToHex(tx.Hash)
>>>>>>> baca0c22
		}
	}
	ext.Uncles = make([]string, len(b.Uncles))
	for i, v := range b.Uncles {
<<<<<<< HEAD
		ext.Uncles[i] = v.Hex()
=======
		ext.Uncles[i] = common.ToHex(v)
>>>>>>> baca0c22
	}

	return json.Marshal(ext)
}

func NewBlockRes(block *types.Block) *BlockRes {
	if block == nil {
		return &BlockRes{}
	}

	res := new(BlockRes)
	res.BlockNumber = block.Number().Int64()
	res.BlockHash = block.Hash()
	res.ParentHash = block.ParentHash()
	res.Nonce = block.Header().Nonce
	res.Sha3Uncles = block.Header().UncleHash
	res.LogsBloom = block.Bloom()
	res.TransactionRoot = block.Header().TxHash
	res.StateRoot = block.Root()
	res.Miner = block.Header().Coinbase
	res.Difficulty = block.Difficulty().Int64()
	if block.Td != nil {
		res.TotalDifficulty = block.Td.Int64()
	}
	res.Size = int64(block.Size())
	// res.ExtraData =
	res.GasLimit = block.GasLimit().Int64()
	// res.MinGasPrice =
	res.GasUsed = block.GasUsed().Int64()
	res.UnixTimestamp = block.Time()
	res.Transactions = make([]*TransactionRes, len(block.Transactions()))
	for i, tx := range block.Transactions() {
		v := NewTransactionRes(tx)
		v.BlockHash = block.Hash()
		v.BlockNumber = block.Number().Int64()
		v.TxIndex = int64(i)
		res.Transactions[i] = v
	}
	res.Uncles = make([]common.Hash, len(block.Uncles()))
	for i, uncle := range block.Uncles() {
		res.Uncles[i] = uncle.Hash()
	}
	return res
}

type TransactionRes struct {
	Hash        common.Hash     `json:"hash"`
	Nonce       int64           `json:"nonce"`
	BlockHash   common.Hash     `json:"blockHash,omitempty"`
	BlockNumber int64           `json:"blockNumber,omitempty"`
	TxIndex     int64           `json:"transactionIndex,omitempty"`
	From        common.Address  `json:"from"`
	To          *common.Address `json:"to"`
	Value       int64           `json:"value"`
	Gas         int64           `json:"gas"`
	GasPrice    int64           `json:"gasPrice"`
	Input       []byte          `json:"input"`
}

func (t *TransactionRes) MarshalJSON() ([]byte, error) {
	var ext struct {
		Hash        string `json:"hash"`
		Nonce       string `json:"nonce"`
		BlockHash   string `json:"blockHash,omitempty"`
		BlockNumber string `json:"blockNumber,omitempty"`
		TxIndex     string `json:"transactionIndex,omitempty"`
		From        string `json:"from"`
		To          string `json:"to"`
		Value       string `json:"value"`
		Gas         string `json:"gas"`
		GasPrice    string `json:"gasPrice"`
		Input       string `json:"input"`
	}

<<<<<<< HEAD
	ext.Hash = t.Hash.Hex()
	ext.Nonce = toHex(big.NewInt(t.Nonce).Bytes())
	ext.BlockHash = t.BlockHash.Hex()
	ext.BlockNumber = toHex(big.NewInt(t.BlockNumber).Bytes())
	ext.TxIndex = toHex(big.NewInt(t.TxIndex).Bytes())
	ext.From = t.From.Hex()
	if t.To == nil {
		ext.To = "0x00"
	} else {
		ext.To = t.To.Hex()
	}
	ext.Value = toHex(big.NewInt(t.Value).Bytes())
	ext.Gas = toHex(big.NewInt(t.Gas).Bytes())
	ext.GasPrice = toHex(big.NewInt(t.GasPrice).Bytes())
	ext.Input = toHex(t.Input)
=======
	ext.Hash = common.ToHex(t.Hash)
	ext.Nonce = common.ToHex(big.NewInt(t.Nonce).Bytes())
	ext.BlockHash = common.ToHex(t.BlockHash)
	ext.BlockNumber = common.ToHex(big.NewInt(t.BlockNumber).Bytes())
	ext.TxIndex = common.ToHex(big.NewInt(t.TxIndex).Bytes())
	ext.From = common.ToHex(t.From)
	ext.To = common.ToHex(t.To)
	ext.Value = common.ToHex(big.NewInt(t.Value).Bytes())
	ext.Gas = common.ToHex(big.NewInt(t.Gas).Bytes())
	ext.GasPrice = common.ToHex(big.NewInt(t.GasPrice).Bytes())
	ext.Input = common.ToHex(t.Input)
>>>>>>> baca0c22

	return json.Marshal(ext)
}

func NewTransactionRes(tx *types.Transaction) *TransactionRes {
	var v = new(TransactionRes)
	v.Hash = tx.Hash()
	v.Nonce = int64(tx.Nonce())
	v.From, _ = tx.From()
	v.To = tx.To()
	v.Value = tx.Value().Int64()
	v.Gas = tx.Gas().Int64()
	v.GasPrice = tx.GasPrice().Int64()
	v.Input = tx.Data()
	return v
}

type FilterLogRes struct {
	Hash             string `json:"hash"`
	Address          string `json:"address"`
	Data             string `json:"data"`
	BlockNumber      string `json:"blockNumber"`
	TransactionHash  string `json:"transactionHash"`
	BlockHash        string `json:"blockHash"`
	TransactionIndex string `json:"transactionIndex"`
	LogIndex         string `json:"logIndex"`
}

type FilterWhisperRes struct {
	Hash       string `json:"hash"`
	From       string `json:"from"`
	To         string `json:"to"`
	Expiry     string `json:"expiry"`
	Sent       string `json:"sent"`
	Ttl        string `json:"ttl"`
	Topics     string `json:"topics"`
	Payload    string `json:"payload"`
	WorkProved string `json:"workProved"`
}<|MERGE_RESOLUTION|>--- conflicted
+++ resolved
@@ -57,34 +57,15 @@
 	}
 
 	// convert strict types to hexified strings
-<<<<<<< HEAD
-	ext.BlockNumber = toHex(big.NewInt(b.BlockNumber).Bytes())
+	ext.BlockNumber = common.ToHex(big.NewInt(b.BlockNumber).Bytes())
 	ext.BlockHash = b.BlockHash.Hex()
 	ext.ParentHash = b.ParentHash.Hex()
-	ext.Nonce = toHex(b.Nonce[:])
+	ext.Nonce = common.ToHex(b.Nonce[:])
 	ext.Sha3Uncles = b.Sha3Uncles.Hex()
-	ext.LogsBloom = toHex(b.LogsBloom[:])
+	ext.LogsBloom = common.ToHex(b.LogsBloom[:])
 	ext.TransactionRoot = b.TransactionRoot.Hex()
 	ext.StateRoot = b.StateRoot.Hex()
 	ext.Miner = b.Miner.Hex()
-	ext.Difficulty = toHex(big.NewInt(b.Difficulty).Bytes())
-	ext.TotalDifficulty = toHex(big.NewInt(b.TotalDifficulty).Bytes())
-	ext.Size = toHex(big.NewInt(b.Size).Bytes())
-	// ext.ExtraData = toHex(b.ExtraData)
-	ext.GasLimit = toHex(big.NewInt(b.GasLimit).Bytes())
-	// ext.MinGasPrice = toHex(big.NewInt(b.MinGasPrice).Bytes())
-	ext.GasUsed = toHex(big.NewInt(b.GasUsed).Bytes())
-	ext.UnixTimestamp = toHex(big.NewInt(b.UnixTimestamp).Bytes())
-=======
-	ext.BlockNumber = common.ToHex(big.NewInt(b.BlockNumber).Bytes())
-	ext.BlockHash = common.ToHex(b.BlockHash)
-	ext.ParentHash = common.ToHex(b.ParentHash)
-	ext.Nonce = common.ToHex(b.Nonce)
-	ext.Sha3Uncles = common.ToHex(b.Sha3Uncles)
-	ext.LogsBloom = common.ToHex(b.LogsBloom)
-	ext.TransactionRoot = common.ToHex(b.TransactionRoot)
-	ext.StateRoot = common.ToHex(b.StateRoot)
-	ext.Miner = common.ToHex(b.Miner)
 	ext.Difficulty = common.ToHex(big.NewInt(b.Difficulty).Bytes())
 	ext.TotalDifficulty = common.ToHex(big.NewInt(b.TotalDifficulty).Bytes())
 	ext.Size = common.ToHex(big.NewInt(b.Size).Bytes())
@@ -93,7 +74,6 @@
 	// ext.MinGasPrice = common.ToHex(big.NewInt(b.MinGasPrice).Bytes())
 	ext.GasUsed = common.ToHex(big.NewInt(b.GasUsed).Bytes())
 	ext.UnixTimestamp = common.ToHex(big.NewInt(b.UnixTimestamp).Bytes())
->>>>>>> baca0c22
 	ext.Transactions = make([]interface{}, len(b.Transactions))
 	if b.fullTx {
 		for i, tx := range b.Transactions {
@@ -101,20 +81,12 @@
 		}
 	} else {
 		for i, tx := range b.Transactions {
-<<<<<<< HEAD
 			ext.Transactions[i] = tx.Hash.Hex()
-=======
-			ext.Transactions[i] = common.ToHex(tx.Hash)
->>>>>>> baca0c22
 		}
 	}
 	ext.Uncles = make([]string, len(b.Uncles))
 	for i, v := range b.Uncles {
-<<<<<<< HEAD
 		ext.Uncles[i] = v.Hex()
-=======
-		ext.Uncles[i] = common.ToHex(v)
->>>>>>> baca0c22
 	}
 
 	return json.Marshal(ext)
@@ -189,35 +161,21 @@
 		Input       string `json:"input"`
 	}
 
-<<<<<<< HEAD
 	ext.Hash = t.Hash.Hex()
-	ext.Nonce = toHex(big.NewInt(t.Nonce).Bytes())
+	ext.Nonce = common.ToHex(big.NewInt(t.Nonce).Bytes())
 	ext.BlockHash = t.BlockHash.Hex()
-	ext.BlockNumber = toHex(big.NewInt(t.BlockNumber).Bytes())
-	ext.TxIndex = toHex(big.NewInt(t.TxIndex).Bytes())
+	ext.BlockNumber = common.ToHex(big.NewInt(t.BlockNumber).Bytes())
+	ext.TxIndex = common.ToHex(big.NewInt(t.TxIndex).Bytes())
 	ext.From = t.From.Hex()
 	if t.To == nil {
 		ext.To = "0x00"
 	} else {
 		ext.To = t.To.Hex()
 	}
-	ext.Value = toHex(big.NewInt(t.Value).Bytes())
-	ext.Gas = toHex(big.NewInt(t.Gas).Bytes())
-	ext.GasPrice = toHex(big.NewInt(t.GasPrice).Bytes())
-	ext.Input = toHex(t.Input)
-=======
-	ext.Hash = common.ToHex(t.Hash)
-	ext.Nonce = common.ToHex(big.NewInt(t.Nonce).Bytes())
-	ext.BlockHash = common.ToHex(t.BlockHash)
-	ext.BlockNumber = common.ToHex(big.NewInt(t.BlockNumber).Bytes())
-	ext.TxIndex = common.ToHex(big.NewInt(t.TxIndex).Bytes())
-	ext.From = common.ToHex(t.From)
-	ext.To = common.ToHex(t.To)
 	ext.Value = common.ToHex(big.NewInt(t.Value).Bytes())
 	ext.Gas = common.ToHex(big.NewInt(t.Gas).Bytes())
 	ext.GasPrice = common.ToHex(big.NewInt(t.GasPrice).Bytes())
 	ext.Input = common.ToHex(t.Input)
->>>>>>> baca0c22
 
 	return json.Marshal(ext)
 }
