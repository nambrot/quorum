--- conflicted
+++ resolved
@@ -132,32 +132,19 @@
 	//
 	// This configuration is intentionally not using keyed fields to force anyone
 	// adding flags to the config to also have to set these fields.
-<<<<<<< HEAD
-	AllEthashProtocolChanges = &ChainConfig{big.NewInt(1337), big.NewInt(0), nil, false, big.NewInt(0), common.Hash{}, big.NewInt(0), big.NewInt(0), big.NewInt(0), big.NewInt(0), nil, new(EthashConfig), nil, nil, false}
-=======
-	AllEthashProtocolChanges = &ChainConfig{big.NewInt(1337), big.NewInt(0), nil, false, big.NewInt(0), common.Hash{}, big.NewInt(0), big.NewInt(0), big.NewInt(0), big.NewInt(0), new(EthashConfig), nil, nil, false, 32}
->>>>>>> 27353674
+	AllEthashProtocolChanges = &ChainConfig{big.NewInt(1337), big.NewInt(0), nil, false, big.NewInt(0), common.Hash{}, big.NewInt(0), big.NewInt(0), big.NewInt(0), big.NewInt(0), nil, new(EthashConfig), nil, nil, false, 32}
 
 	// AllCliqueProtocolChanges contains every protocol change (EIPs) introduced
 	// and accepted by the Ethereum core developers into the Clique consensus.
 	//
 	// This configuration is intentionally not using keyed fields to force anyone
 	// adding flags to the config to also have to set these fields.
-<<<<<<< HEAD
-	AllCliqueProtocolChanges = &ChainConfig{big.NewInt(1337), big.NewInt(0), nil, false, big.NewInt(0), common.Hash{}, big.NewInt(0), big.NewInt(0), big.NewInt(0), big.NewInt(0), nil, nil, &CliqueConfig{Period: 0, Epoch: 30000}, nil, false}
-
-	TestChainConfig = &ChainConfig{big.NewInt(10), big.NewInt(0), nil, false, big.NewInt(0), common.Hash{}, big.NewInt(0), big.NewInt(0), big.NewInt(0), big.NewInt(0), nil, new(EthashConfig), nil, nil, false}
+	AllCliqueProtocolChanges = &ChainConfig{big.NewInt(1337), big.NewInt(0), nil, false, big.NewInt(0), common.Hash{}, big.NewInt(0), big.NewInt(0), big.NewInt(0), big.NewInt(0), nil, nil, &CliqueConfig{Period: 0, Epoch: 30000}, nil, false, 32}
+
+	TestChainConfig = &ChainConfig{big.NewInt(10), big.NewInt(0), nil, false, big.NewInt(0), common.Hash{}, big.NewInt(0), big.NewInt(0), big.NewInt(0), big.NewInt(0), nil, new(EthashConfig), nil, nil, false, 32}
 	TestRules       = TestChainConfig.Rules(new(big.Int))
 
-	QuorumTestChainConfig = &ChainConfig{big.NewInt(10), big.NewInt(0), nil, false, nil, common.Hash{}, nil, nil, nil, nil, nil, new(EthashConfig), nil, nil, true}
-=======
-	AllCliqueProtocolChanges = &ChainConfig{big.NewInt(1337), big.NewInt(0), nil, false, big.NewInt(0), common.Hash{}, big.NewInt(0), big.NewInt(0), big.NewInt(0), big.NewInt(0), nil, &CliqueConfig{Period: 0, Epoch: 30000}, nil, false, 32}
-
-	TestChainConfig = &ChainConfig{big.NewInt(10), big.NewInt(0), nil, false, big.NewInt(0), common.Hash{}, big.NewInt(0), big.NewInt(0), big.NewInt(0), big.NewInt(0), new(EthashConfig), nil, nil, false, 32}
-	TestRules       = TestChainConfig.Rules(new(big.Int))
-
-	QuorumTestChainConfig = &ChainConfig{big.NewInt(10), big.NewInt(0), nil, false, nil, common.Hash{}, nil, nil, nil, nil, new(EthashConfig), nil, nil, true, 64}
->>>>>>> 27353674
+	QuorumTestChainConfig = &ChainConfig{big.NewInt(10), big.NewInt(0), nil, false, nil, common.Hash{}, nil, nil, nil, nil, nil, new(EthashConfig), nil, nil, true, 64}
 )
 
 // TrustedCheckpoint represents a set of post-processed trie roots (CHT and
