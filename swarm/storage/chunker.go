// Copyright 2016 The go-ethereum Authors
// This file is part of the go-ethereum library.
//
// The go-ethereum library is free software: you can redistribute it and/or modify
// it under the terms of the GNU Lesser General Public License as published by
// the Free Software Foundation, either version 3 of the License, or
// (at your option) any later version.
//
// The go-ethereum library is distributed in the hope that it will be useful,
// but WITHOUT ANY WARRANTY; without even the implied warranty of
// MERCHANTABILITY or FITNESS FOR A PARTICULAR PURPOSE. See the
// GNU Lesser General Public License for more details.
//
// You should have received a copy of the GNU Lesser General Public License
// along with the go-ethereum library. If not, see <http://www.gnu.org/licenses/>.
package storage

import (
	"encoding/binary"
	"errors"
	"fmt"
	"io"
	"sync"
	"time"

	"github.com/ethereum/go-ethereum/metrics"
<<<<<<< HEAD
=======
	"github.com/ethereum/go-ethereum/swarm/log"
>>>>>>> 37685930
)

/*
The distributed storage implemented in this package requires fix sized chunks of content.

Chunker is the interface to a component that is responsible for disassembling and assembling larger data.

TreeChunker implements a Chunker based on a tree structure defined as follows:

1 each node in the tree including the root and other branching nodes are stored as a chunk.

2 branching nodes encode data contents that includes the size of the dataslice covered by its entire subtree under the node as well as the hash keys of all its children :
data_{i} := size(subtree_{i}) || key_{j} || key_{j+1} .... || key_{j+n-1}

3 Leaf nodes encode an actual subslice of the input data.

4 if data size is not more than maximum chunksize, the data is stored in a single chunk
  key = hash(int64(size) + data)

5 if data size is more than chunksize*branches^l, but no more than chunksize*
  branches^(l+1), the data vector is split into slices of chunksize*
  branches^l length (except the last one).
  key = hash(int64(size) + key(slice0) + key(slice1) + ...)

 The underlying hash function is configurable
*/

/*
Tree chunker is a concrete implementation of data chunking.
This chunker works in a simple way, it builds a tree out of the document so that each node either represents a chunk of real data or a chunk of data representing an branching non-leaf node of the tree. In particular each such non-leaf chunk will represent is a concatenation of the hash of its respective children. This scheme simultaneously guarantees data integrity as well as self addressing. Abstract nodes are transparent since their represented size component is strictly greater than their maximum data size, since they encode a subtree.

If all is well it is possible to implement this by simply composing readers so that no extra allocation or buffering is necessary for the data splitting and joining. This means that in principle there can be direct IO between : memory, file system, network socket (bzz peers storage request is read from the socket). In practice there may be need for several stages of internal buffering.
The hashing itself does use extra copies and allocation though, since it does need it.
*/

var (
	errAppendOppNotSuported = errors.New("Append operation not supported")
	errOperationTimedOut    = errors.New("operation timed out")
)
<<<<<<< HEAD

//metrics variables
var (
	newChunkCounter = metrics.NewRegisteredCounter("storage.chunks.new", nil)
)
=======

const (
	DefaultChunkSize int64 = 4096
)

type ChunkerParams struct {
	chunkSize int64
	hashSize  int64
}

type SplitterParams struct {
	ChunkerParams
	reader io.Reader
	putter Putter
	addr   Address
}

type TreeSplitterParams struct {
	SplitterParams
	size int64
}

type JoinerParams struct {
	ChunkerParams
	addr   Address
	getter Getter
	// TODO: there is a bug, so depth can only be 0 today, see: https://github.com/ethersphere/go-ethereum/issues/344
	depth int
}
>>>>>>> 37685930

type TreeChunker struct {
	branches int64
	hashFunc SwarmHasher
<<<<<<< HEAD
	// calculated
=======
	dataSize int64
	data     io.Reader
	// calculated
	addr        Address
	depth       int
>>>>>>> 37685930
	hashSize    int64        // self.hashFunc.New().Size()
	chunkSize   int64        // hashSize* branches
	workerCount int64        // the number of worker routines used
	workerLock  sync.RWMutex // lock for the worker count
<<<<<<< HEAD
}

func NewTreeChunker(params *ChunkerParams) (self *TreeChunker) {
	self = &TreeChunker{}
	self.hashFunc = MakeHashFunc(params.Hash)
	self.branches = params.Branches
	self.hashSize = int64(self.hashFunc().Size())
	self.chunkSize = self.hashSize * self.branches
	self.workerCount = 0

	return
=======
	jobC        chan *hashJob
	wg          *sync.WaitGroup
	putter      Putter
	getter      Getter
	errC        chan error
	quitC       chan bool
}

/*
	Join reconstructs original content based on a root key.
	When joining, the caller gets returned a Lazy SectionReader, which is
	seekable and implements on-demand fetching of chunks as and where it is read.
	New chunks to retrieve are coming from the getter, which the caller provides.
	If an error is encountered during joining, it appears as a reader error.
	The SectionReader.
	As a result, partial reads from a document are possible even if other parts
	are corrupt or lost.
	The chunks are not meant to be validated by the chunker when joining. This
	is because it is left to the DPA to decide which sources are trusted.
*/
func TreeJoin(addr Address, getter Getter, depth int) *LazyChunkReader {
	jp := &JoinerParams{
		ChunkerParams: ChunkerParams{
			chunkSize: DefaultChunkSize,
			hashSize:  int64(len(addr)),
		},
		addr:   addr,
		getter: getter,
		depth:  depth,
	}

	return NewTreeJoiner(jp).Join()
}

/*
	When splitting, data is given as a SectionReader, and the key is a hashSize long byte slice (Key), the root hash of the entire content will fill this once processing finishes.
	New chunks to store are store using the putter which the caller provides.
*/
func TreeSplit(data io.Reader, size int64, putter Putter) (k Address, wait func(), err error) {
	tsp := &TreeSplitterParams{
		SplitterParams: SplitterParams{
			ChunkerParams: ChunkerParams{
				chunkSize: DefaultChunkSize,
				hashSize:  putter.RefSize(),
			},
			reader: data,
			putter: putter,
		},
		size: size,
	}
	return NewTreeSplitter(tsp).Split()
}

func NewTreeJoiner(params *JoinerParams) *TreeChunker {
	tc := &TreeChunker{}
	tc.hashSize = params.hashSize
	tc.branches = params.chunkSize / params.hashSize
	tc.addr = params.addr
	tc.getter = params.getter
	tc.depth = params.depth
	tc.chunkSize = params.chunkSize
	tc.workerCount = 0
	tc.jobC = make(chan *hashJob, 2*ChunkProcessors)
	tc.wg = &sync.WaitGroup{}
	tc.errC = make(chan error)
	tc.quitC = make(chan bool)

	return tc
>>>>>>> 37685930
}

func NewTreeSplitter(params *TreeSplitterParams) *TreeChunker {
	tc := &TreeChunker{}
	tc.data = params.reader
	tc.dataSize = params.size
	tc.hashSize = params.hashSize
	tc.branches = params.chunkSize / params.hashSize
	tc.addr = params.addr
	tc.chunkSize = params.chunkSize
	tc.putter = params.putter
	tc.workerCount = 0
	tc.jobC = make(chan *hashJob, 2*ChunkProcessors)
	tc.wg = &sync.WaitGroup{}
	tc.errC = make(chan error)
	tc.quitC = make(chan bool)

	return tc
}

// String() for pretty printing
func (c *Chunk) String() string {
	return fmt.Sprintf("Key: %v TreeSize: %v Chunksize: %v", c.Addr.Log(), c.Size, len(c.SData))
}

type hashJob struct {
	key      Address
	chunk    []byte
	size     int64
	parentWg *sync.WaitGroup
}

<<<<<<< HEAD
func (self *TreeChunker) incrementWorkerCount() {
	self.workerLock.Lock()
	defer self.workerLock.Unlock()
	self.workerCount += 1
}

func (self *TreeChunker) getWorkerCount() int64 {
	self.workerLock.RLock()
	defer self.workerLock.RUnlock()
	return self.workerCount
}

func (self *TreeChunker) decrementWorkerCount() {
	self.workerLock.Lock()
	defer self.workerLock.Unlock()
	self.workerCount -= 1
}

func (self *TreeChunker) Split(data io.Reader, size int64, chunkC chan *Chunk, swg, wwg *sync.WaitGroup) (Key, error) {
	if self.chunkSize <= 0 {
		panic("chunker must be initialised")
	}

	jobC := make(chan *hashJob, 2*ChunkProcessors)
	wg := &sync.WaitGroup{}
	errC := make(chan error)
	quitC := make(chan bool)
=======
func (tc *TreeChunker) incrementWorkerCount() {
	tc.workerLock.Lock()
	defer tc.workerLock.Unlock()
	tc.workerCount += 1
}

func (tc *TreeChunker) getWorkerCount() int64 {
	tc.workerLock.RLock()
	defer tc.workerLock.RUnlock()
	return tc.workerCount
}

func (tc *TreeChunker) decrementWorkerCount() {
	tc.workerLock.Lock()
	defer tc.workerLock.Unlock()
	tc.workerCount -= 1
}
>>>>>>> 37685930

func (tc *TreeChunker) Split() (k Address, wait func(), err error) {
	if tc.chunkSize <= 0 {
		panic("chunker must be initialised")
	}

<<<<<<< HEAD
	self.incrementWorkerCount()
	go self.hashWorker(jobC, chunkC, errC, quitC, swg, wwg)
=======
	tc.runWorker()
>>>>>>> 37685930

	depth := 0
	treeSize := tc.chunkSize

	// takes lowest depth such that chunksize*HashCount^(depth+1) > size
	// power series, will find the order of magnitude of the data size in base hashCount or numbers of levels of branching in the resulting tree.
	for ; treeSize < tc.dataSize; treeSize *= tc.branches {
		depth++
	}

	key := make([]byte, tc.hashSize)
	// this waitgroup member is released after the root hash is calculated
	tc.wg.Add(1)
	//launch actual recursive function passing the waitgroups
	go tc.split(depth, treeSize/tc.branches, key, tc.dataSize, tc.wg)

	// closes internal error channel if all subprocesses in the workgroup finished
	go func() {
		// waiting for all threads to finish
		tc.wg.Wait()
		close(tc.errC)
	}()

<<<<<<< HEAD
	defer close(quitC)
=======
	defer close(tc.quitC)
	defer tc.putter.Close()
>>>>>>> 37685930
	select {
	case err := <-tc.errC:
		if err != nil {
<<<<<<< HEAD
			return nil, err
		}
	case <-time.NewTimer(splitTimeout).C:
		return nil, errOperationTimedOut
	}

	return key, nil
=======
			return nil, nil, err
		}
	case <-time.NewTimer(splitTimeout).C:
		return nil, nil, errOperationTimedOut
	}

	return key, tc.putter.Wait, nil
>>>>>>> 37685930
}

func (tc *TreeChunker) split(depth int, treeSize int64, addr Address, size int64, parentWg *sync.WaitGroup) {

	//

	//

	for depth > 0 && size < treeSize {
		treeSize /= tc.branches
		depth--
	}

	if depth == 0 {
		// leaf nodes -> content chunks
		chunkData := make([]byte, size+8)
		binary.LittleEndian.PutUint64(chunkData[0:8], uint64(size))
		var readBytes int64
		for readBytes < size {
			n, err := tc.data.Read(chunkData[8+readBytes:])
			readBytes += int64(n)
			if err != nil && !(err == io.EOF && readBytes == size) {
				tc.errC <- err
				return
			}
		}
		select {
		case tc.jobC <- &hashJob{addr, chunkData, size, parentWg}:
		case <-tc.quitC:
		}
		return
	}
	// dept > 0
	// intermediate chunk containing child nodes hashes
	branchCnt := (size + treeSize - 1) / treeSize

<<<<<<< HEAD
	var chunk = make([]byte, branchCnt*self.hashSize+8)
=======
	var chunk = make([]byte, branchCnt*tc.hashSize+8)
>>>>>>> 37685930
	var pos, i int64

	binary.LittleEndian.PutUint64(chunk[0:8], uint64(size))

	childrenWg := &sync.WaitGroup{}
	var secSize int64
	for i < branchCnt {
		// the last item can have shorter data
		if size-pos < treeSize {
			secSize = size - pos
		} else {
			secSize = treeSize
		}
		// the hash of that data
		subTreeKey := chunk[8+i*tc.hashSize : 8+(i+1)*tc.hashSize]

		childrenWg.Add(1)
		tc.split(depth-1, treeSize/tc.branches, subTreeKey, secSize, childrenWg)

		i++
		pos += treeSize
	}
	// wait for all the children to complete calculating their hashes and copying them onto sections of the chunk
	// parentWg.Add(1)
	// go func() {
	childrenWg.Wait()

<<<<<<< HEAD
	worker := self.getWorkerCount()
	if int64(len(jobC)) > worker && worker < ChunkProcessors {
		if wwg != nil {
			wwg.Add(1)
		}
		self.incrementWorkerCount()
		go self.hashWorker(jobC, chunkC, errC, quitC, swg, wwg)
=======
	worker := tc.getWorkerCount()
	if int64(len(tc.jobC)) > worker && worker < ChunkProcessors {
		tc.runWorker()
>>>>>>> 37685930

	}
	select {
	case tc.jobC <- &hashJob{addr, chunk, size, parentWg}:
	case <-tc.quitC:
	}
}

<<<<<<< HEAD
func (self *TreeChunker) hashWorker(jobC chan *hashJob, chunkC chan *Chunk, errC chan error, quitC chan bool, swg, wwg *sync.WaitGroup) {
	defer self.decrementWorkerCount()

	hasher := self.hashFunc()
	if wwg != nil {
		defer wwg.Done()
	}
	for {
		select {
=======
func (tc *TreeChunker) runWorker() {
	tc.incrementWorkerCount()
	go func() {
		defer tc.decrementWorkerCount()
		for {
			select {

			case job, ok := <-tc.jobC:
				if !ok {
					return
				}
>>>>>>> 37685930

				h, err := tc.putter.Put(job.chunk)
				if err != nil {
					tc.errC <- err
					return
				}
				copy(job.key, h)
				job.parentWg.Done()
			case <-tc.quitC:
				return
			}
<<<<<<< HEAD
			// now we got the hashes in the chunk, then hash the chunks
			self.hashChunk(hasher, job, chunkC, swg)
		case <-quitC:
			return
=======
>>>>>>> 37685930
		}
	}()
}

<<<<<<< HEAD
// The treeChunkers own Hash hashes together
// - the size (of the subtree encoded in the Chunk)
// - the Chunk, ie. the contents read from the input reader
func (self *TreeChunker) hashChunk(hasher SwarmHash, job *hashJob, chunkC chan *Chunk, swg *sync.WaitGroup) {
	hasher.ResetWithLength(job.chunk[:8]) // 8 bytes of length
	hasher.Write(job.chunk[8:])           // minus 8 []byte length
	h := hasher.Sum(nil)

	newChunk := &Chunk{
		Key:   h,
		SData: job.chunk,
		Size:  job.size,
		wg:    swg,
	}

	// report hash of this chunk one level up (keys corresponds to the proper subslice of the parent chunk)
	copy(job.key, h)
	// send off new chunk to storage
	if chunkC != nil {
		if swg != nil {
			swg.Add(1)
		}
	}
	job.parentWg.Done()

	if chunkC != nil {
		//NOTE: this increases the chunk count even if the local node already has this chunk;
		//on file upload the node will increase this counter even if the same file has already been uploaded
		//So it should be evaluated whether it is worth keeping this counter
		//and/or actually better track when the chunk is Put to the local database
		//(which may question the need for disambiguation when a completely new chunk has been created
		//and/or a chunk is being put to the local DB; for chunk tracking it may be worth distinguishing
		newChunkCounter.Inc(1)
		chunkC <- newChunk
	}
=======
func (tc *TreeChunker) Append() (Address, func(), error) {
	return nil, nil, errAppendOppNotSuported
>>>>>>> 37685930
}

func (self *TreeChunker) Append(key Key, data io.Reader, chunkC chan *Chunk, swg, wwg *sync.WaitGroup) (Key, error) {
	return nil, errAppendOppNotSuported
}

// LazyChunkReader implements LazySectionReader
type LazyChunkReader struct {
	key       Address // root key
	chunkData ChunkData
	off       int64 // offset
	chunkSize int64 // inherit from chunker
	branches  int64 // inherit from chunker
	hashSize  int64 // inherit from chunker
	depth     int
	getter    Getter
}

<<<<<<< HEAD
// implements the Joiner interface
func (self *TreeChunker) Join(key Key, chunkC chan *Chunk) LazySectionReader {
=======
func (tc *TreeChunker) Join() *LazyChunkReader {
>>>>>>> 37685930
	return &LazyChunkReader{
		key:       tc.addr,
		chunkSize: tc.chunkSize,
		branches:  tc.branches,
		hashSize:  tc.hashSize,
		depth:     tc.depth,
		getter:    tc.getter,
	}
}

// Size is meant to be called on the LazySectionReader
func (r *LazyChunkReader) Size(quitC chan bool) (n int64, err error) {
	metrics.GetOrRegisterCounter("lazychunkreader.size", nil).Inc(1)

	log.Debug("lazychunkreader.size", "key", r.key)
	if r.chunkData == nil {
		chunkData, err := r.getter.Get(Reference(r.key))
		if err != nil {
			return 0, err
		}
		if chunkData == nil {
			select {
			case <-quitC:
				return 0, errors.New("aborted")
			default:
				return 0, fmt.Errorf("root chunk not found for %v", r.key.Hex())
			}
		}
		r.chunkData = chunkData
	}
	return r.chunkData.Size(), nil
}

// read at can be called numerous times
// concurrent reads are allowed
// Size() needs to be called synchronously on the LazyChunkReader first
func (r *LazyChunkReader) ReadAt(b []byte, off int64) (read int, err error) {
	metrics.GetOrRegisterCounter("lazychunkreader.readat", nil).Inc(1)

	// this is correct, a swarm doc cannot be zero length, so no EOF is expected
	if len(b) == 0 {
		return 0, nil
	}
	quitC := make(chan bool)
	size, err := r.Size(quitC)
	if err != nil {
		log.Error("lazychunkreader.readat.size", "size", size, "err", err)
		return 0, err
	}

	errC := make(chan error)

	// }
	var treeSize int64
	var depth int
	// calculate depth and max treeSize
	treeSize = r.chunkSize
	for ; treeSize < size; treeSize *= r.branches {
		depth++
	}
	wg := sync.WaitGroup{}
	length := int64(len(b))
	for d := 0; d < r.depth; d++ {
		off *= r.chunkSize
		length *= r.chunkSize
	}
	wg.Add(1)
	go r.join(b, off, off+length, depth, treeSize/r.branches, r.chunkData, &wg, errC, quitC)
	go func() {
		wg.Wait()
		close(errC)
	}()

	err = <-errC
	if err != nil {
		log.Error("lazychunkreader.readat.errc", "err", err)
		close(quitC)
		return 0, err
	}
	if off+int64(len(b)) >= size {
		return int(size - off), io.EOF
	}
	return len(b), nil
}

func (r *LazyChunkReader) join(b []byte, off int64, eoff int64, depth int, treeSize int64, chunkData ChunkData, parentWg *sync.WaitGroup, errC chan error, quitC chan bool) {
	defer parentWg.Done()
	// find appropriate block level
	for chunkData.Size() < treeSize && depth > r.depth {
		treeSize /= r.branches
		depth--
	}

	// leaf chunk found
	if depth == r.depth {
		extra := 8 + eoff - int64(len(chunkData))
		if extra > 0 {
			eoff -= extra
		}
		copy(b, chunkData[8+off:8+eoff])
		return // simply give back the chunks reader for content chunks
	}

	// subtree
	start := off / treeSize
	end := (eoff + treeSize - 1) / treeSize

	// last non-leaf chunk can be shorter than default chunk size, let's not read it further then its end
	currentBranches := int64(len(chunkData)-8) / r.hashSize
	if end > currentBranches {
		end = currentBranches
	}

	wg := &sync.WaitGroup{}
	defer wg.Wait()
	for i := start; i < end; i++ {
		soff := i * treeSize
		roff := soff
		seoff := soff + treeSize

		if soff < off {
			soff = off
		}
		if seoff > eoff {
			seoff = eoff
		}
		if depth > 1 {
			wg.Wait()
		}
		wg.Add(1)
		go func(j int64) {
			childKey := chunkData[8+j*r.hashSize : 8+(j+1)*r.hashSize]
			chunkData, err := r.getter.Get(Reference(childKey))
			if err != nil {
				log.Error("lazychunkreader.join", "key", fmt.Sprintf("%x", childKey), "err", err)
				select {
				case errC <- fmt.Errorf("chunk %v-%v not found; key: %s", off, off+treeSize, fmt.Sprintf("%x", childKey)):
				case <-quitC:
				}
				return
			}
			if l := len(chunkData); l < 9 {
				select {
				case errC <- fmt.Errorf("chunk %v-%v incomplete; key: %s, data length %v", off, off+treeSize, fmt.Sprintf("%x", childKey), l):
				case <-quitC:
				}
				return
			}
			if soff < off {
				soff = off
			}
			r.join(b[soff-off:seoff-off], soff-roff, seoff-roff, depth-1, treeSize/r.branches, chunkData, wg, errC, quitC)
		}(i)
	} //for
}

// Read keeps a cursor so cannot be called simulateously, see ReadAt
func (r *LazyChunkReader) Read(b []byte) (read int, err error) {
	log.Debug("lazychunkreader.read", "key", r.key)
	metrics.GetOrRegisterCounter("lazychunkreader.read", nil).Inc(1)

	read, err = r.ReadAt(b, r.off)
	if err != nil && err != io.EOF {
		log.Error("lazychunkreader.readat", "read", read, "err", err)
		metrics.GetOrRegisterCounter("lazychunkreader.read.err", nil).Inc(1)
	}

	metrics.GetOrRegisterCounter("lazychunkreader.read.bytes", nil).Inc(int64(read))

	r.off += int64(read)
	return
}

// completely analogous to standard SectionReader implementation
var errWhence = errors.New("Seek: invalid whence")
var errOffset = errors.New("Seek: invalid offset")

func (r *LazyChunkReader) Seek(offset int64, whence int) (int64, error) {
	log.Debug("lazychunkreader.seek", "key", r.key, "offset", offset)
	switch whence {
	default:
		return 0, errWhence
	case 0:
		offset += 0
	case 1:
		offset += r.off
	case 2:
<<<<<<< HEAD
		if s.chunk == nil { //seek from the end requires rootchunk for size. call Size first
			_, err := s.Size(nil)
=======
		if r.chunkData == nil { //seek from the end requires rootchunk for size. call Size first
			_, err := r.Size(nil)
>>>>>>> 37685930
			if err != nil {
				return 0, fmt.Errorf("can't get size: %v", err)
			}
		}
		offset += r.chunkData.Size()
	}

	if offset < 0 {
		return 0, errOffset
	}
	r.off = offset
	return offset, nil
}<|MERGE_RESOLUTION|>--- conflicted
+++ resolved
@@ -24,10 +24,7 @@
 	"time"
 
 	"github.com/ethereum/go-ethereum/metrics"
-<<<<<<< HEAD
-=======
 	"github.com/ethereum/go-ethereum/swarm/log"
->>>>>>> 37685930
 )
 
 /*
@@ -67,13 +64,6 @@
 	errAppendOppNotSuported = errors.New("Append operation not supported")
 	errOperationTimedOut    = errors.New("operation timed out")
 )
-<<<<<<< HEAD
-
-//metrics variables
-var (
-	newChunkCounter = metrics.NewRegisteredCounter("storage.chunks.new", nil)
-)
-=======
 
 const (
 	DefaultChunkSize int64 = 4096
@@ -103,37 +93,19 @@
 	// TODO: there is a bug, so depth can only be 0 today, see: https://github.com/ethersphere/go-ethereum/issues/344
 	depth int
 }
->>>>>>> 37685930
 
 type TreeChunker struct {
 	branches int64
 	hashFunc SwarmHasher
-<<<<<<< HEAD
-	// calculated
-=======
 	dataSize int64
 	data     io.Reader
 	// calculated
 	addr        Address
 	depth       int
->>>>>>> 37685930
 	hashSize    int64        // self.hashFunc.New().Size()
 	chunkSize   int64        // hashSize* branches
 	workerCount int64        // the number of worker routines used
 	workerLock  sync.RWMutex // lock for the worker count
-<<<<<<< HEAD
-}
-
-func NewTreeChunker(params *ChunkerParams) (self *TreeChunker) {
-	self = &TreeChunker{}
-	self.hashFunc = MakeHashFunc(params.Hash)
-	self.branches = params.Branches
-	self.hashSize = int64(self.hashFunc().Size())
-	self.chunkSize = self.hashSize * self.branches
-	self.workerCount = 0
-
-	return
-=======
 	jobC        chan *hashJob
 	wg          *sync.WaitGroup
 	putter      Putter
@@ -202,7 +174,6 @@
 	tc.quitC = make(chan bool)
 
 	return tc
->>>>>>> 37685930
 }
 
 func NewTreeSplitter(params *TreeSplitterParams) *TreeChunker {
@@ -235,35 +206,6 @@
 	parentWg *sync.WaitGroup
 }
 
-<<<<<<< HEAD
-func (self *TreeChunker) incrementWorkerCount() {
-	self.workerLock.Lock()
-	defer self.workerLock.Unlock()
-	self.workerCount += 1
-}
-
-func (self *TreeChunker) getWorkerCount() int64 {
-	self.workerLock.RLock()
-	defer self.workerLock.RUnlock()
-	return self.workerCount
-}
-
-func (self *TreeChunker) decrementWorkerCount() {
-	self.workerLock.Lock()
-	defer self.workerLock.Unlock()
-	self.workerCount -= 1
-}
-
-func (self *TreeChunker) Split(data io.Reader, size int64, chunkC chan *Chunk, swg, wwg *sync.WaitGroup) (Key, error) {
-	if self.chunkSize <= 0 {
-		panic("chunker must be initialised")
-	}
-
-	jobC := make(chan *hashJob, 2*ChunkProcessors)
-	wg := &sync.WaitGroup{}
-	errC := make(chan error)
-	quitC := make(chan bool)
-=======
 func (tc *TreeChunker) incrementWorkerCount() {
 	tc.workerLock.Lock()
 	defer tc.workerLock.Unlock()
@@ -281,19 +223,13 @@
 	defer tc.workerLock.Unlock()
 	tc.workerCount -= 1
 }
->>>>>>> 37685930
 
 func (tc *TreeChunker) Split() (k Address, wait func(), err error) {
 	if tc.chunkSize <= 0 {
 		panic("chunker must be initialised")
 	}
 
-<<<<<<< HEAD
-	self.incrementWorkerCount()
-	go self.hashWorker(jobC, chunkC, errC, quitC, swg, wwg)
-=======
 	tc.runWorker()
->>>>>>> 37685930
 
 	depth := 0
 	treeSize := tc.chunkSize
@@ -317,24 +253,11 @@
 		close(tc.errC)
 	}()
 
-<<<<<<< HEAD
-	defer close(quitC)
-=======
 	defer close(tc.quitC)
 	defer tc.putter.Close()
->>>>>>> 37685930
 	select {
 	case err := <-tc.errC:
 		if err != nil {
-<<<<<<< HEAD
-			return nil, err
-		}
-	case <-time.NewTimer(splitTimeout).C:
-		return nil, errOperationTimedOut
-	}
-
-	return key, nil
-=======
 			return nil, nil, err
 		}
 	case <-time.NewTimer(splitTimeout).C:
@@ -342,12 +265,9 @@
 	}
 
 	return key, tc.putter.Wait, nil
->>>>>>> 37685930
 }
 
 func (tc *TreeChunker) split(depth int, treeSize int64, addr Address, size int64, parentWg *sync.WaitGroup) {
-
-	//
 
 	//
 
@@ -379,11 +299,7 @@
 	// intermediate chunk containing child nodes hashes
 	branchCnt := (size + treeSize - 1) / treeSize
 
-<<<<<<< HEAD
-	var chunk = make([]byte, branchCnt*self.hashSize+8)
-=======
 	var chunk = make([]byte, branchCnt*tc.hashSize+8)
->>>>>>> 37685930
 	var pos, i int64
 
 	binary.LittleEndian.PutUint64(chunk[0:8], uint64(size))
@@ -411,19 +327,9 @@
 	// go func() {
 	childrenWg.Wait()
 
-<<<<<<< HEAD
-	worker := self.getWorkerCount()
-	if int64(len(jobC)) > worker && worker < ChunkProcessors {
-		if wwg != nil {
-			wwg.Add(1)
-		}
-		self.incrementWorkerCount()
-		go self.hashWorker(jobC, chunkC, errC, quitC, swg, wwg)
-=======
 	worker := tc.getWorkerCount()
 	if int64(len(tc.jobC)) > worker && worker < ChunkProcessors {
 		tc.runWorker()
->>>>>>> 37685930
 
 	}
 	select {
@@ -432,17 +338,6 @@
 	}
 }
 
-<<<<<<< HEAD
-func (self *TreeChunker) hashWorker(jobC chan *hashJob, chunkC chan *Chunk, errC chan error, quitC chan bool, swg, wwg *sync.WaitGroup) {
-	defer self.decrementWorkerCount()
-
-	hasher := self.hashFunc()
-	if wwg != nil {
-		defer wwg.Done()
-	}
-	for {
-		select {
-=======
 func (tc *TreeChunker) runWorker() {
 	tc.incrementWorkerCount()
 	go func() {
@@ -454,7 +349,6 @@
 				if !ok {
 					return
 				}
->>>>>>> 37685930
 
 				h, err := tc.putter.Put(job.chunk)
 				if err != nil {
@@ -466,61 +360,12 @@
 			case <-tc.quitC:
 				return
 			}
-<<<<<<< HEAD
-			// now we got the hashes in the chunk, then hash the chunks
-			self.hashChunk(hasher, job, chunkC, swg)
-		case <-quitC:
-			return
-=======
->>>>>>> 37685930
 		}
 	}()
 }
 
-<<<<<<< HEAD
-// The treeChunkers own Hash hashes together
-// - the size (of the subtree encoded in the Chunk)
-// - the Chunk, ie. the contents read from the input reader
-func (self *TreeChunker) hashChunk(hasher SwarmHash, job *hashJob, chunkC chan *Chunk, swg *sync.WaitGroup) {
-	hasher.ResetWithLength(job.chunk[:8]) // 8 bytes of length
-	hasher.Write(job.chunk[8:])           // minus 8 []byte length
-	h := hasher.Sum(nil)
-
-	newChunk := &Chunk{
-		Key:   h,
-		SData: job.chunk,
-		Size:  job.size,
-		wg:    swg,
-	}
-
-	// report hash of this chunk one level up (keys corresponds to the proper subslice of the parent chunk)
-	copy(job.key, h)
-	// send off new chunk to storage
-	if chunkC != nil {
-		if swg != nil {
-			swg.Add(1)
-		}
-	}
-	job.parentWg.Done()
-
-	if chunkC != nil {
-		//NOTE: this increases the chunk count even if the local node already has this chunk;
-		//on file upload the node will increase this counter even if the same file has already been uploaded
-		//So it should be evaluated whether it is worth keeping this counter
-		//and/or actually better track when the chunk is Put to the local database
-		//(which may question the need for disambiguation when a completely new chunk has been created
-		//and/or a chunk is being put to the local DB; for chunk tracking it may be worth distinguishing
-		newChunkCounter.Inc(1)
-		chunkC <- newChunk
-	}
-=======
 func (tc *TreeChunker) Append() (Address, func(), error) {
 	return nil, nil, errAppendOppNotSuported
->>>>>>> 37685930
-}
-
-func (self *TreeChunker) Append(key Key, data io.Reader, chunkC chan *Chunk, swg, wwg *sync.WaitGroup) (Key, error) {
-	return nil, errAppendOppNotSuported
 }
 
 // LazyChunkReader implements LazySectionReader
@@ -535,12 +380,7 @@
 	getter    Getter
 }
 
-<<<<<<< HEAD
-// implements the Joiner interface
-func (self *TreeChunker) Join(key Key, chunkC chan *Chunk) LazySectionReader {
-=======
 func (tc *TreeChunker) Join() *LazyChunkReader {
->>>>>>> 37685930
 	return &LazyChunkReader{
 		key:       tc.addr,
 		chunkSize: tc.chunkSize,
@@ -728,13 +568,8 @@
 	case 1:
 		offset += r.off
 	case 2:
-<<<<<<< HEAD
-		if s.chunk == nil { //seek from the end requires rootchunk for size. call Size first
-			_, err := s.Size(nil)
-=======
 		if r.chunkData == nil { //seek from the end requires rootchunk for size. call Size first
 			_, err := r.Size(nil)
->>>>>>> 37685930
 			if err != nil {
 				return 0, fmt.Errorf("can't get size: %v", err)
 			}
