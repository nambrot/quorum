--- conflicted
+++ resolved
@@ -88,19 +88,14 @@
 	tcount    int            // tx count in cycle
 	gasPool   *core.GasPool  // available gas used to pack transactions
 
-<<<<<<< HEAD
-	Block *types.Block // the new block
-
-	header          *types.Header
-	txs             []*types.Transaction
-	receipts        []*types.Receipt
-	privateReceipts []*types.Receipt
-=======
 	header   *types.Header
 	txs      []*types.Transaction
 	receipts []*types.Receipt
-}
->>>>>>> 477eb093
+
+	privateReceipts []*types.Receipt
+	// Leave this publicState named state, add privateState which most code paths can just ignore
+	privateState *state.StateDB
+}
 
 // task contains all information for consensus engine sealing and result submitting.
 type task struct {
@@ -109,6 +104,7 @@
 	block     *types.Block
 	createdAt time.Time
 
+	privateReceipts  []*types.Receipt
 	// Leave this publicState named state, add privateState which most code paths can just ignore
 	privateState *state.StateDB
 }
@@ -216,40 +212,27 @@
 		resubmitIntervalCh: make(chan time.Duration),
 		resubmitAdjustCh:   make(chan *intervalAdjust, resubmitAdjustChanSize),
 	}
-<<<<<<< HEAD
-
 	if _, ok := engine.(consensus.Istanbul); ok || !config.IsQuorum || config.Clique != nil {
-		// Subscribe TxPreEvent for tx pool
+		// Subscribe NewTxsEvent for tx pool
 		worker.txsSub = eth.TxPool().SubscribeNewTxsEvent(worker.txsCh)
 		// Subscribe events for blockchain
 		worker.chainHeadSub = eth.BlockChain().SubscribeChainHeadEvent(worker.chainHeadCh)
 		worker.chainSideSub = eth.BlockChain().SubscribeChainSideEvent(worker.chainSideCh)
-		go worker.update()
-
-		go worker.wait()
-		worker.commitNewWork()
-	}
-=======
-	// Subscribe NewTxsEvent for tx pool
-	worker.txsSub = eth.TxPool().SubscribeNewTxsEvent(worker.txsCh)
-	// Subscribe events for blockchain
-	worker.chainHeadSub = eth.BlockChain().SubscribeChainHeadEvent(worker.chainHeadCh)
-	worker.chainSideSub = eth.BlockChain().SubscribeChainSideEvent(worker.chainSideCh)
-
-	// Sanitize recommit interval if the user-specified one is too short.
-	if recommit < minRecommitInterval {
-		log.Warn("Sanitizing miner recommit interval", "provided", recommit, "updated", minRecommitInterval)
-		recommit = minRecommitInterval
-	}
-
-	go worker.mainLoop()
-	go worker.newWorkLoop(recommit)
-	go worker.resultLoop()
-	go worker.taskLoop()
-
-	// Submit first work to initialize pending state.
-	worker.startCh <- struct{}{}
->>>>>>> 477eb093
+
+		// Sanitize recommit interval if the user-specified one is too short.
+		if recommit < minRecommitInterval {
+			log.Warn("Sanitizing miner recommit interval", "provided", recommit, "updated", minRecommitInterval)
+			recommit = minRecommitInterval
+		}
+
+		go worker.mainLoop()
+		go worker.newWorkLoop(recommit)
+		go worker.resultLoop()
+		go worker.taskLoop()
+
+		// Submit first work to initialize pending state.
+		worker.startCh <- struct{}{}
+	}
 
 	return worker
 }
@@ -268,34 +251,20 @@
 	w.extra = extra
 }
 
-<<<<<<< HEAD
-func (self *worker) pending() (*types.Block, *state.StateDB, *state.StateDB) {
-	if atomic.LoadInt32(&self.mining) == 0 {
-		// return a snapshot to avoid contention on currentMu mutex
-		self.snapshotMu.RLock()
-		defer self.snapshotMu.RUnlock()
-		return self.snapshotBlock, self.snapshotState.Copy(), self.current.privateState.Copy()
-	}
-
-	self.currentMu.Lock()
-	defer self.currentMu.Unlock()
-	return self.current.Block, self.current.state.Copy(), self.current.privateState.Copy()
-=======
 // setRecommitInterval updates the interval for miner sealing work recommitting.
 func (w *worker) setRecommitInterval(interval time.Duration) {
 	w.resubmitIntervalCh <- interval
->>>>>>> 477eb093
 }
 
 // pending returns the pending state and corresponding block.
-func (w *worker) pending() (*types.Block, *state.StateDB) {
+func (w *worker) pending() (*types.Block, *state.StateDB, *state.StateDB) {
 	// return a snapshot to avoid contention on currentMu mutex
 	w.snapshotMu.RLock()
 	defer w.snapshotMu.RUnlock()
 	if w.snapshotState == nil {
-		return nil, nil
-	}
-	return w.snapshotBlock, w.snapshotState.Copy()
+		return nil, nil, nil
+	}
+	return w.snapshotBlock, w.snapshotState.Copy(), w.current.privateState.Copy()
 }
 
 // pendingBlock returns pending block.
@@ -309,20 +278,19 @@
 // start sets the running status as 1 and triggers new work submitting.
 func (w *worker) start() {
 	atomic.StoreInt32(&w.running, 1)
+	if istanbul, ok := w.engine.(consensus.Istanbul); ok {
+		istanbul.Start(w.chain, w.chain.CurrentBlock, w.chain.HasBadBlock)
+	}
 	w.startCh <- struct{}{}
 }
 
-<<<<<<< HEAD
-	atomic.StoreInt32(&self.mining, 1)
-	if istanbul, ok := self.engine.(consensus.Istanbul); ok {
-		istanbul.Start(self.chain, self.chain.CurrentBlock, self.chain.HasBadBlock)
-	}
-=======
 // stop sets the running status as 0.
 func (w *worker) stop() {
+	if istanbul, ok := w.engine.(consensus.Istanbul); ok {
+		istanbul.Stop()
+	}
 	atomic.StoreInt32(&w.running, 0)
 }
->>>>>>> 477eb093
 
 // isRunning returns an indicator whether worker is running or not.
 func (w *worker) isRunning() bool {
@@ -387,16 +355,6 @@
 		}
 		w.pendingMu.Unlock()
 	}
-<<<<<<< HEAD
-
-	if istanbul, ok := self.engine.(consensus.Istanbul); ok {
-		istanbul.Stop()
-	}
-	atomic.StoreInt32(&self.mining, 0)
-	atomic.StoreInt32(&self.atWork, 0)
-}
-=======
->>>>>>> 477eb093
 
 	for {
 		select {
@@ -406,6 +364,9 @@
 			commit(false, commitInterruptNewHead)
 
 		case head := <-w.chainHeadCh:
+			if h, ok := w.engine.(consensus.Handler); ok {
+				h.NewChainHead()
+			}
 			clearPending(head.Block.NumberU64())
 			timestamp = time.Now().Unix()
 			commit(false, commitInterruptNewHead)
@@ -465,23 +426,6 @@
 
 	for {
 		select {
-<<<<<<< HEAD
-		// Handle ChainHeadEvent
-		case <-self.chainHeadCh:
-			if h, ok := self.engine.(consensus.Handler); ok {
-				h.NewChainHead()
-			}
-			self.commitNewWork()
-
-		// Handle ChainSideEvent
-		case ev := <-self.chainSideCh:
-			self.uncleMu.Lock()
-			self.possibleUncles[ev.Block.Hash()] = ev.Block
-			self.uncleMu.Unlock()
-
-		// Handle NewTxsEvent
-		case ev := <-self.txsCh:
-=======
 		case req := <-w.newWorkCh:
 			w.commitNewWork(req.interrupt, req.noempty, req.timestamp)
 
@@ -525,7 +469,6 @@
 			}
 
 		case ev := <-w.txsCh:
->>>>>>> 477eb093
 			// Apply transactions to the pending state if we're not mining.
 			//
 			// Note all transactions received may not be continuous with transactions
@@ -598,28 +541,6 @@
 			if w.skipSealHook != nil && w.skipSealHook(task) {
 				continue
 			}
-<<<<<<< HEAD
-			block := result.Block
-			work := result.Work
-
-			// Update the block hash in all logs since it is now available and not when the
-			// receipt/log of individual transactions were created.
-			for _, r := range append(work.receipts, work.privateReceipts...) {
-				for _, l := range r.Logs {
-					l.BlockHash = block.Hash()
-				}
-			}
-			for _, log := range append(work.state.Logs(), work.privateState.Logs()...) {
-				log.BlockHash = block.Hash()
-			}
-
-			// write private transacions
-			privateStateRoot, _ := work.privateState.Commit(self.config.IsEIP158(block.Number()))
-			core.WritePrivateStateRoot(self.chainDb, block.Root(), privateStateRoot)
-			allReceipts := mergeReceipts(work.receipts, work.privateReceipts)
-
-			stat, err := self.chain.WriteBlockWithState(block, allReceipts, work.state, nil)
-=======
 			w.pendingMu.Lock()
 			w.pendingTasks[w.engine.SealHash(task.block.Header())] = task
 			w.pendingMu.Unlock()
@@ -660,23 +581,28 @@
 				continue
 			}
 			// Different block could share same sealhash, deep copy here to prevent write-write conflict.
-			var (
-				receipts = make([]*types.Receipt, len(task.receipts))
-				logs     []*types.Log
-			)
-			for i, receipt := range task.receipts {
-				receipts[i] = new(types.Receipt)
-				*receipts[i] = *receipt
+			var logs     []*types.Log
+
+			for _, receipt := range append(task.receipts, task.privateReceipts...) {
 				// Update the block hash in all logs since it is now available and not when the
 				// receipt/log of individual transactions were created.
 				for _, log := range receipt.Logs {
 					log.BlockHash = hash
 				}
-				logs = append(logs, receipt.Logs...)
-			}
+			}
+
+			for _, log := range append(task.state.Logs(), task.privateState.Logs()...) {
+				log.BlockHash = hash
+			}
+
+			// write private transacions
+			privateStateRoot, _ := task.privateState.Commit(w.config.IsEIP158(block.Number()))
+			core.WritePrivateStateRoot(w.chainDb, block.Root(), privateStateRoot)
+			allReceipts := mergeReceipts(task.receipts, task.privateReceipts)
+
+
 			// Commit block and state to database.
-			stat, err := w.chain.WriteBlockWithState(block, receipts, task.state)
->>>>>>> 477eb093
+			stat, err := w.chain.WriteBlockWithState(block, allReceipts, task.state, nil)
 			if err != nil {
 				log.Error("Failed writWriteBlockAndStating block to chain", "err", err)
 				continue
@@ -685,22 +611,14 @@
 				"elapsed", common.PrettyDuration(time.Since(task.createdAt)))
 
 			// Broadcast the block and announce chain insertion event
-<<<<<<< HEAD
-			self.mux.Post(core.NewMinedBlockEvent{Block: block})
-			var (
-				events []interface{}
-				logs   = append(work.state.Logs(), work.privateState.Logs()...)
-			)
-			events = append(events, core.ChainEvent{Block: block, Hash: block.Hash(), Logs: logs})
-			if stat == core.CanonStatTy {
-=======
 			w.mux.Post(core.NewMinedBlockEvent{Block: block})
 
 			var events []interface{}
+			logs   = append(task.state.Logs(), task.privateState.Logs()...)
+
 			switch stat {
 			case core.CanonStatTy:
 				events = append(events, core.ChainEvent{Block: block, Hash: block.Hash(), Logs: logs})
->>>>>>> 477eb093
 				events = append(events, core.ChainHeadEvent{Block: block})
 			case core.SideStatTy:
 				events = append(events, core.ChainSideEvent{Block: block})
@@ -710,7 +628,13 @@
 			// Insert the block into the set of pending ones to resultLoop for confirmations
 			w.unconfirmed.Insert(block.NumberU64(), block.Hash())
 
-<<<<<<< HEAD
+		case <-w.exitCh:
+			return
+		}
+	}
+}
+
+
 // Given a slice of public receipts and an overlapping (smaller) slice of
 // private receipts, return a new slice where the default for each location is
 // the public receipt but we take the private receipt in each place we have
@@ -732,54 +656,23 @@
 	return ret
 }
 
-// push sends a new work task to currently live miner agents.
-func (self *worker) push(work *Work) {
-	if atomic.LoadInt32(&self.mining) != 1 {
-		return
-	}
-	for agent := range self.agents {
-		atomic.AddInt32(&self.atWork, 1)
-		if ch := agent.Work(); ch != nil {
-			ch <- work
-=======
-		case <-w.exitCh:
-			return
->>>>>>> 477eb093
-		}
-	}
-}
+
+
 
 // makeCurrent creates a new environment for the current cycle.
-<<<<<<< HEAD
-func (self *worker) makeCurrent(parent *types.Block, header *types.Header) error {
-	publicState, privateState, err := self.chain.StateAt(parent.Root())
+func (w *worker) makeCurrent(parent *types.Block, header *types.Header) error {
+	publicState, privateState, err := w.chain.StateAt(parent.Root())
 	if err != nil {
 		return err
 	}
-	work := &Work{
-		config:       self.config,
-		signer:       types.MakeSigner(self.config, header.Number),
+	env := &environment{
+		signer:       types.MakeSigner(w.config, header.Number),
 		state:        publicState,
-		ancestors:    set.New(),
-		family:       set.New(),
-		uncles:       set.New(),
+		ancestors:    mapset.NewSet(),
+		family:       mapset.NewSet(),
+		uncles:       mapset.NewSet(),
 		header:       header,
-		createdAt:    time.Now(),
 		privateState: privateState,
-=======
-func (w *worker) makeCurrent(parent *types.Block, header *types.Header) error {
-	state, err := w.chain.StateAt(parent.Root())
-	if err != nil {
-		return err
-	}
-	env := &environment{
-		signer:    types.NewEIP155Signer(w.config.ChainID),
-		state:     state,
-		ancestors: mapset.NewSet(),
-		family:    mapset.NewSet(),
-		uncles:    mapset.NewSet(),
-		header:    header,
->>>>>>> 477eb093
 	}
 
 	// when 08 is processed ancestors contain 07 (quick block)
@@ -849,18 +742,26 @@
 	w.snapshotState = w.current.state.Copy()
 }
 
+
 func (w *worker) commitTransaction(tx *types.Transaction, coinbase common.Address) ([]*types.Log, error) {
 	snap := w.current.state.Snapshot()
-
-	receipt, _, err := core.ApplyTransaction(w.config, w.chain, &coinbase, w.current.gasPool, w.current.state, w.current.header, tx, &w.current.header.GasUsed, vm.Config{})
+	privateSnap := w.current.privateState.Snapshot()
+
+	receipt, privateReceipt, _, err := core.ApplyTransaction(w.config, w.chain, &coinbase, w.current.gasPool, w.current.state,w.current.privateState,  w.current.header, tx, &w.current.header.GasUsed, vm.Config{})
 	if err != nil {
 		w.current.state.RevertToSnapshot(snap)
+		w.current.privateState.RevertToSnapshot(privateSnap)
 		return nil, err
 	}
 	w.current.txs = append(w.current.txs, tx)
 	w.current.receipts = append(w.current.receipts, receipt)
 
-	return receipt.Logs, nil
+	logs := receipt.Logs
+	if privateReceipt != nil {
+		logs = append(receipt.Logs, privateReceipt.Logs...)
+		w.current.privateReceipts = append(w.current.privateReceipts, privateReceipt)
+	}
+	return logs, nil
 }
 
 func (w *worker) commitTransactions(txs *types.TransactionsByPriceAndNonce, coinbase common.Address, interrupt *int32) bool {
@@ -913,24 +814,15 @@
 		from, _ := types.Sender(w.current.signer, tx)
 		// Check whether the tx is replay protected. If we're not in the EIP155 hf
 		// phase, start ignoring the sender until we do.
-<<<<<<< HEAD
-		if tx.Protected() && !env.config.IsEIP155(env.header.Number) && !tx.IsPrivate() {
-			log.Trace("Ignoring reply protected transaction", "hash", tx.Hash(), "eip155", env.config.EIP155Block)
-=======
-		if tx.Protected() && !w.config.IsEIP155(w.current.header.Number) {
+		if tx.Protected() && !w.config.IsEIP155(w.current.header.Number) && !tx.IsPrivate() {
 			log.Trace("Ignoring reply protected transaction", "hash", tx.Hash(), "eip155", w.config.EIP155Block)
->>>>>>> 477eb093
 
 			txs.Pop()
 			continue
 		}
 		// Start executing the transaction
-<<<<<<< HEAD
-		env.state.Prepare(tx.Hash(), common.Hash{}, env.tcount)
-		env.privateState.Prepare(tx.Hash(), common.Hash{}, env.tcount)
-=======
 		w.current.state.Prepare(tx.Hash(), common.Hash{}, w.current.tcount)
->>>>>>> 477eb093
+		w.current.privateState.Prepare(tx.Hash(), common.Hash{}, w.current.tcount)
 
 		logs, err := w.commitTransaction(tx, coinbase)
 		switch err {
@@ -1073,17 +965,6 @@
 	commitUncles(w.localUncles)
 	commitUncles(w.remoteUncles)
 
-<<<<<<< HEAD
-func (env *Work) commitTransaction(tx *types.Transaction, bc *core.BlockChain, coinbase common.Address, gp *core.GasPool) (error, []*types.Log) {
-	snap := env.state.Snapshot()
-	privateSnap := env.privateState.Snapshot()
-
-	receipt, privateReceipt, _, err := core.ApplyTransaction(env.config, bc, &coinbase, gp, env.state, env.privateState, env.header, tx, &env.header.GasUsed, vm.Config{})
-	if err != nil {
-		env.state.RevertToSnapshot(snap)
-		env.privateState.RevertToSnapshot(privateSnap)
-		return err, nil
-=======
 	if !noempty {
 		// Create an empty block based on temporary copied state for sealing in advance without waiting block
 		// execution finished.
@@ -1114,7 +995,6 @@
 		if w.commitTransactions(txs, w.coinbase, interrupt) {
 			return
 		}
->>>>>>> 477eb093
 	}
 	if len(remoteTxs) > 0 {
 		txs := types.NewTransactionsByPriceAndNonce(w.current.signer, remoteTxs)
@@ -1147,14 +1027,6 @@
 		case w.taskCh <- &task{receipts: receipts, state: s, block: block, createdAt: time.Now()}:
 			w.unconfirmed.Shift(block.NumberU64() - 1)
 
-<<<<<<< HEAD
-	logs := receipt.Logs
-	if privateReceipt != nil {
-		logs = append(receipt.Logs, privateReceipt.Logs...)
-		env.privateReceipts = append(env.privateReceipts, privateReceipt)
-	}
-	return nil, logs
-=======
 			feesWei := new(big.Int)
 			for i, tx := range block.Transactions() {
 				feesWei.Add(feesWei, new(big.Int).Mul(new(big.Int).SetUint64(receipts[i].GasUsed), tx.GasPrice()))
@@ -1172,5 +1044,4 @@
 		w.updateSnapshot()
 	}
 	return nil
->>>>>>> 477eb093
 }