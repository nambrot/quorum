// Copyright 2014 The go-ethereum Authors
// This file is part of the go-ethereum library.
//
// The go-ethereum library is free software: you can redistribute it and/or modify
// it under the terms of the GNU Lesser General Public License as published by
// the Free Software Foundation, either version 3 of the License, or
// (at your option) any later version.
//
// The go-ethereum library is distributed in the hope that it will be useful,
// but WITHOUT ANY WARRANTY; without even the implied warranty of
// MERCHANTABILITY or FITNESS FOR A PARTICULAR PURPOSE. See the
// GNU Lesser General Public License for more details.
//
// You should have received a copy of the GNU Lesser General Public License
// along with the go-ethereum library. If not, see <http://www.gnu.org/licenses/>.

// Package state provides a caching layer atop the Ethereum state trie.
package state

import (
	"fmt"
	"math/big"
	"sort"
	"sync"

	"github.com/ethereum/go-ethereum/common"
	"github.com/ethereum/go-ethereum/core/types"
	"github.com/ethereum/go-ethereum/crypto"
	"github.com/ethereum/go-ethereum/log"
	"github.com/ethereum/go-ethereum/rlp"
	"github.com/ethereum/go-ethereum/trie"
)

type revision struct {
	id           int
	journalIndex int
}

var (
	// emptyState is the known hash of an empty state trie entry.
	emptyState = crypto.Keccak256Hash(nil)

	// emptyCode is the known hash of the empty EVM bytecode.
	emptyCode = crypto.Keccak256Hash(nil)
)

// StateDBs within the ethereum protocol are used to store anything
// within the merkle trie. StateDBs take care of caching and storing
// nested states. It's the general query interface to retrieve:
// * Contracts
// * Accounts
type StateDB struct {
	db   Database
	trie Trie

	// This map holds 'live' objects, which will get modified while processing a state transition.
	stateObjects      map[common.Address]*stateObject
	stateObjectsDirty map[common.Address]struct{}

	// DB error.
	// State objects are used by the consensus core and VM which are
	// unable to deal with database-level errors. Any error that occurs
	// during a database read is memoized here and will eventually be returned
	// by StateDB.Commit.
	dbErr error

	// The refund counter, also used by state transitioning.
	refund uint64

	thash, bhash common.Hash
	txIndex      int
	logs         map[common.Hash][]*types.Log
	logSize      uint

	preimages map[common.Hash][]byte

	// Journal of state modifications. This is the backbone of
	// Snapshot and RevertToSnapshot.
	journal        *journal
	validRevisions []revision
	nextRevisionId int

	lock sync.Mutex
}

// Create a new state from a given trie.
func New(root common.Hash, db Database) (*StateDB, error) {
	tr, err := db.OpenTrie(root)
	if err != nil {
		return nil, err
	}
	return &StateDB{
		db:                db,
		trie:              tr,
		stateObjects:      make(map[common.Address]*stateObject),
		stateObjectsDirty: make(map[common.Address]struct{}),
		logs:              make(map[common.Hash][]*types.Log),
		preimages:         make(map[common.Hash][]byte),
		journal:           newJournal(),
	}, nil
}

// setError remembers the first non-nil error it is called with.
func (self *StateDB) setError(err error) {
	if self.dbErr == nil {
		self.dbErr = err
	}
}

func (self *StateDB) Error() error {
	return self.dbErr
}

// Reset clears out all ephemeral state objects from the state db, but keeps
// the underlying state trie to avoid reloading data for the next operations.
func (self *StateDB) Reset(root common.Hash) error {
	tr, err := self.db.OpenTrie(root)
	if err != nil {
		return err
	}
	self.trie = tr
	self.stateObjects = make(map[common.Address]*stateObject)
	self.stateObjectsDirty = make(map[common.Address]struct{})
	self.thash = common.Hash{}
	self.bhash = common.Hash{}
	self.txIndex = 0
	self.logs = make(map[common.Hash][]*types.Log)
	self.logSize = 0
	self.preimages = make(map[common.Hash][]byte)
	self.clearJournalAndRefund()
	return nil
}

func (self *StateDB) AddLog(log *types.Log) {
	self.journal.append(addLogChange{txhash: self.thash})

	log.TxHash = self.thash
	log.BlockHash = self.bhash
	log.TxIndex = uint(self.txIndex)
	log.Index = self.logSize
	self.logs[self.thash] = append(self.logs[self.thash], log)
	self.logSize++
}

func (self *StateDB) GetLogs(hash common.Hash) []*types.Log {
	return self.logs[hash]
}

func (self *StateDB) Logs() []*types.Log {
	var logs []*types.Log
	for _, lgs := range self.logs {
		logs = append(logs, lgs...)
	}
	return logs
}

// AddPreimage records a SHA3 preimage seen by the VM.
func (self *StateDB) AddPreimage(hash common.Hash, preimage []byte) {
	if _, ok := self.preimages[hash]; !ok {
		self.journal.append(addPreimageChange{hash: hash})
		pi := make([]byte, len(preimage))
		copy(pi, preimage)
		self.preimages[hash] = pi
	}
}

// Preimages returns a list of SHA3 preimages that have been submitted.
func (self *StateDB) Preimages() map[common.Hash][]byte {
	return self.preimages
}

func (self *StateDB) AddRefund(gas uint64) {
	self.journal.append(refundChange{prev: self.refund})
	self.refund += gas
}

// Exist reports whether the given account address exists in the state.
// Notably this also returns true for suicided accounts.
func (self *StateDB) Exist(addr common.Address) bool {
	return self.getStateObject(addr) != nil
}

// Empty returns whether the state object is either non-existent
// or empty according to the EIP161 specification (balance = nonce = code = 0)
func (self *StateDB) Empty(addr common.Address) bool {
	so := self.getStateObject(addr)
	return so == nil || so.empty()
}

// Retrieve the balance from the given address or 0 if object not found
func (self *StateDB) GetBalance(addr common.Address) *big.Int {
	stateObject := self.getStateObject(addr)
	if stateObject != nil {
		return stateObject.Balance()
	}
	return common.Big0
}

func (self *StateDB) GetNonce(addr common.Address) uint64 {
	stateObject := self.getStateObject(addr)
	if stateObject != nil {
		return stateObject.Nonce()
	}

	return 0
}

func (self *StateDB) GetCode(addr common.Address) []byte {
	stateObject := self.getStateObject(addr)
	if stateObject != nil {
		return stateObject.Code(self.db)
	}
	return nil
}

func (self *StateDB) GetCodeSize(addr common.Address) int {
	stateObject := self.getStateObject(addr)
	if stateObject == nil {
		return 0
	}
	if stateObject.code != nil {
		return len(stateObject.code)
	}
	size, err := self.db.ContractCodeSize(stateObject.addrHash, common.BytesToHash(stateObject.CodeHash()))
	if err != nil {
		self.setError(err)
	}
	return size
}

func (self *StateDB) GetCodeHash(addr common.Address) common.Hash {
	stateObject := self.getStateObject(addr)
	if stateObject == nil {
		return common.Hash{}
	}
	return common.BytesToHash(stateObject.CodeHash())
}

func (self *StateDB) GetState(addr common.Address, bhash common.Hash) common.Hash {
	stateObject := self.getStateObject(addr)
	if stateObject != nil {
		return stateObject.GetState(self.db, bhash)
	}
	return common.Hash{}
}

// Database retrieves the low level database supporting the lower level trie ops.
func (self *StateDB) Database() Database {
	return self.db
}

// StorageTrie returns the storage trie of an account.
// The return value is a copy and is nil for non-existent accounts.
func (self *StateDB) StorageTrie(addr common.Address) Trie {
	stateObject := self.getStateObject(addr)
	if stateObject == nil {
		return nil
	}
	cpy := stateObject.deepCopy(self)
	return cpy.updateTrie(self.db)
}

func (self *StateDB) HasSuicided(addr common.Address) bool {
	stateObject := self.getStateObject(addr)
	if stateObject != nil {
		return stateObject.suicided
	}
	return false
}

/*
 * SETTERS
 */

// AddBalance adds amount to the account associated with addr.
func (self *StateDB) AddBalance(addr common.Address, amount *big.Int) {
	stateObject := self.GetOrNewStateObject(addr)
	if stateObject != nil {
		stateObject.AddBalance(amount)
	}
}

// SubBalance subtracts amount from the account associated with addr.
func (self *StateDB) SubBalance(addr common.Address, amount *big.Int) {
	stateObject := self.GetOrNewStateObject(addr)
	if stateObject != nil {
		stateObject.SubBalance(amount)
	}
}

func (self *StateDB) SetBalance(addr common.Address, amount *big.Int) {
	stateObject := self.GetOrNewStateObject(addr)
	if stateObject != nil {
		stateObject.SetBalance(amount)
	}
}

func (self *StateDB) SetNonce(addr common.Address, nonce uint64) {
	stateObject := self.GetOrNewStateObject(addr)
	if stateObject != nil {
		stateObject.SetNonce(nonce)
	}
}

func (self *StateDB) SetCode(addr common.Address, code []byte) {
	stateObject := self.GetOrNewStateObject(addr)
	if stateObject != nil {
		stateObject.SetCode(crypto.Keccak256Hash(code), code)
	}
}

func (self *StateDB) SetState(addr common.Address, key, value common.Hash) {
	stateObject := self.GetOrNewStateObject(addr)
	if stateObject != nil {
		stateObject.SetState(self.db, key, value)
	}
}

// Suicide marks the given account as suicided.
// This clears the account balance.
//
// The account's state object is still available until the state is committed,
// getStateObject will return a non-nil account after Suicide.
func (self *StateDB) Suicide(addr common.Address) bool {
	stateObject := self.getStateObject(addr)
	if stateObject == nil {
		return false
	}
	self.journal.append(suicideChange{
		account:     &addr,
		prev:        stateObject.suicided,
		prevbalance: new(big.Int).Set(stateObject.Balance()),
	})
	stateObject.markSuicided()
	stateObject.data.Balance = new(big.Int)

	return true
}

//
// Setting, updating & deleting state object methods.
//

// updateStateObject writes the given object to the trie.
func (self *StateDB) updateStateObject(stateObject *stateObject) {
	addr := stateObject.Address()
	data, err := rlp.EncodeToBytes(stateObject)
	if err != nil {
		panic(fmt.Errorf("can't encode object at %x: %v", addr[:], err))
	}
	self.setError(self.trie.TryUpdate(addr[:], data))
}

// deleteStateObject removes the given object from the state trie.
func (self *StateDB) deleteStateObject(stateObject *stateObject) {
	stateObject.deleted = true
	addr := stateObject.Address()
	self.setError(self.trie.TryDelete(addr[:]))
}

<<<<<<< HEAD
// Retrieve a state object given my the address. Returns nil if not found.
=======
// Retrieve a state object given by the address. Returns nil if not found.
>>>>>>> 37685930
func (self *StateDB) getStateObject(addr common.Address) (stateObject *stateObject) {
	// Prefer 'live' objects.
	if obj := self.stateObjects[addr]; obj != nil {
		if obj.deleted {
			return nil
		}
		return obj
	}

	// Load the object from the database.
	enc, err := self.trie.TryGet(addr[:])
	if len(enc) == 0 {
		self.setError(err)
		return nil
	}
	var data Account
	if err := rlp.DecodeBytes(enc, &data); err != nil {
		log.Error("Failed to decode state object", "addr", addr, "err", err)
		return nil
	}
	// Insert into the live set.
	obj := newObject(self, addr, data)
	self.setStateObject(obj)
	return obj
}

func (self *StateDB) setStateObject(object *stateObject) {
	self.stateObjects[object.Address()] = object
}

// Retrieve a state object or create a new state object if nil.
func (self *StateDB) GetOrNewStateObject(addr common.Address) *stateObject {
	stateObject := self.getStateObject(addr)
	if stateObject == nil || stateObject.deleted {
		stateObject, _ = self.createObject(addr)
	}
	return stateObject
}

// createObject creates a new state object. If there is an existing account with
// the given address, it is overwritten and returned as the second return value.
func (self *StateDB) createObject(addr common.Address) (newobj, prev *stateObject) {
	prev = self.getStateObject(addr)
	newobj = newObject(self, addr, Account{})
	newobj.setNonce(0) // sets the object to dirty
	if prev == nil {
		self.journal.append(createObjectChange{account: &addr})
	} else {
		self.journal.append(resetObjectChange{prev: prev})
	}
	self.setStateObject(newobj)
	return newobj, prev
}

// CreateAccount explicitly creates a state object. If a state object with the address
// already exists the balance is carried over to the new account.
//
// CreateAccount is called during the EVM CREATE operation. The situation might arise that
// a contract does the following:
//
//   1. sends funds to sha(account ++ (nonce + 1))
//   2. tx_create(sha(account ++ nonce)) (note that this gets the address of 1)
//
// Carrying over the balance ensures that Ether doesn't disappear.
func (self *StateDB) CreateAccount(addr common.Address) {
	new, prev := self.createObject(addr)
	if prev != nil {
		new.setBalance(prev.data.Balance)
	}
}

func (db *StateDB) ForEachStorage(addr common.Address, cb func(key, value common.Hash) bool) {
	so := db.getStateObject(addr)
	if so == nil {
		return
	}

	// When iterating over the storage check the cache first
	for h, value := range so.cachedStorage {
		cb(h, value)
	}

	it := trie.NewIterator(so.getTrie(db.db).NodeIterator(nil))
	for it.Next() {
		// ignore cached values
		key := common.BytesToHash(db.trie.GetKey(it.Key))
		if _, ok := so.cachedStorage[key]; !ok {
			cb(key, common.BytesToHash(it.Value))
		}
	}
}

// Copy creates a deep, independent copy of the state.
// Snapshots of the copied state cannot be applied to the copy.
func (self *StateDB) Copy() *StateDB {
	self.lock.Lock()
	defer self.lock.Unlock()

	// Copy all the basic fields, initialize the memory ones
	state := &StateDB{
		db:                self.db,
		trie:              self.db.CopyTrie(self.trie),
		stateObjects:      make(map[common.Address]*stateObject, len(self.journal.dirties)),
		stateObjectsDirty: make(map[common.Address]struct{}, len(self.journal.dirties)),
		refund:            self.refund,
		logs:              make(map[common.Hash][]*types.Log, len(self.logs)),
		logSize:           self.logSize,
		preimages:         make(map[common.Hash][]byte),
		journal:           newJournal(),
	}
	// Copy the dirty states, logs, and preimages
	for addr := range self.journal.dirties {
		// As documented [here](https://github.com/ethereum/go-ethereum/pull/16485#issuecomment-380438527),
		// and in the Finalise-method, there is a case where an object is in the journal but not
		// in the stateObjects: OOG after touch on ripeMD prior to Byzantium. Thus, we need to check for
		// nil
		if object, exist := self.stateObjects[addr]; exist {
			state.stateObjects[addr] = object.deepCopy(state)
			state.stateObjectsDirty[addr] = struct{}{}
		}
	}
	// Above, we don't copy the actual journal. This means that if the copy is copied, the
	// loop above will be a no-op, since the copy's journal is empty.
	// Thus, here we iterate over stateObjects, to enable copies of copies
	for addr := range self.stateObjectsDirty {
		if _, exist := state.stateObjects[addr]; !exist {
			state.stateObjects[addr] = self.stateObjects[addr].deepCopy(state)
			state.stateObjectsDirty[addr] = struct{}{}
		}
	}

	for hash, logs := range self.logs {
		state.logs[hash] = make([]*types.Log, len(logs))
		copy(state.logs[hash], logs)
	}
	for hash, preimage := range self.preimages {
		state.preimages[hash] = preimage
	}
	return state
}

// Snapshot returns an identifier for the current revision of the state.
func (self *StateDB) Snapshot() int {
	id := self.nextRevisionId
	self.nextRevisionId++
	self.validRevisions = append(self.validRevisions, revision{id, self.journal.length()})
	return id
}

// RevertToSnapshot reverts all state changes made since the given revision.
func (self *StateDB) RevertToSnapshot(revid int) {
	// Find the snapshot in the stack of valid snapshots.
	idx := sort.Search(len(self.validRevisions), func(i int) bool {
		return self.validRevisions[i].id >= revid
	})
	if idx == len(self.validRevisions) || self.validRevisions[idx].id != revid {
		panic(fmt.Errorf("revision id %v cannot be reverted", revid))
	}
	snapshot := self.validRevisions[idx].journalIndex

	// Replay the journal to undo changes and remove invalidated snapshots
	self.journal.revert(self, snapshot)
	self.validRevisions = self.validRevisions[:idx]
}

// GetRefund returns the current value of the refund counter.
func (self *StateDB) GetRefund() uint64 {
	return self.refund
}

// Finalise finalises the state by removing the self destructed objects
// and clears the journal as well as the refunds.
func (s *StateDB) Finalise(deleteEmptyObjects bool) {
	for addr := range s.journal.dirties {
		stateObject, exist := s.stateObjects[addr]
		if !exist {
			// ripeMD is 'touched' at block 1714175, in tx 0x1237f737031e40bcde4a8b7e717b2d15e3ecadfe49bb1bbc71ee9deb09c6fcf2
			// That tx goes out of gas, and although the notion of 'touched' does not exist there, the
			// touch-event will still be recorded in the journal. Since ripeMD is a special snowflake,
			// it will persist in the journal even though the journal is reverted. In this special circumstance,
			// it may exist in `s.journal.dirties` but not in `s.stateObjects`.
			// Thus, we can safely ignore it here
			continue
		}

		if stateObject.suicided || (deleteEmptyObjects && stateObject.empty()) {
			s.deleteStateObject(stateObject)
		} else {
			stateObject.updateRoot(s.db)
			s.updateStateObject(stateObject)
		}
		s.stateObjectsDirty[addr] = struct{}{}
	}
	// Invalidate journal because reverting across transactions is not allowed.
	s.clearJournalAndRefund()
}

// IntermediateRoot computes the current root hash of the state trie.
// It is called in between transactions to get the root hash that
// goes into transaction receipts.
func (s *StateDB) IntermediateRoot(deleteEmptyObjects bool) common.Hash {
	s.Finalise(deleteEmptyObjects)
	return s.trie.Hash()
}

// Prepare sets the current transaction hash and index and block hash which is
// used when the EVM emits new state logs.
func (self *StateDB) Prepare(thash, bhash common.Hash, ti int) {
	self.thash = thash
	self.bhash = bhash
	self.txIndex = ti
}

func (s *StateDB) clearJournalAndRefund() {
	s.journal = newJournal()
	s.validRevisions = s.validRevisions[:0]
	s.refund = 0
}

// Commit writes the state to the underlying in-memory trie database.
func (s *StateDB) Commit(deleteEmptyObjects bool) (root common.Hash, err error) {
	defer s.clearJournalAndRefund()

	for addr := range s.journal.dirties {
		s.stateObjectsDirty[addr] = struct{}{}
	}
	// Commit objects to the trie.
	for addr, stateObject := range s.stateObjects {
		_, isDirty := s.stateObjectsDirty[addr]
		switch {
		case stateObject.suicided || (isDirty && deleteEmptyObjects && stateObject.empty()):
			// If the object has been removed, don't bother syncing it
			// and just mark it for deletion in the trie.
			s.deleteStateObject(stateObject)
		case isDirty:
			// Write any contract code associated with the state object
			if stateObject.code != nil && stateObject.dirtyCode {
<<<<<<< HEAD
				s.db.TrieDB().Insert(common.BytesToHash(stateObject.CodeHash()), stateObject.code)
=======
				s.db.TrieDB().InsertBlob(common.BytesToHash(stateObject.CodeHash()), stateObject.code)
>>>>>>> 37685930
				stateObject.dirtyCode = false
			}
			// Write any storage changes in the state object to its storage trie.
			if err := stateObject.CommitTrie(s.db); err != nil {
				return common.Hash{}, err
			}
			// Update the object in the main account trie.
			s.updateStateObject(stateObject)
		}
		delete(s.stateObjectsDirty, addr)
	}
	// Write trie changes.
	root, err = s.trie.Commit(func(leaf []byte, parent common.Hash) error {
		var account Account
		if err := rlp.DecodeBytes(leaf, &account); err != nil {
			return nil
		}
		if account.Root != emptyState {
			s.db.TrieDB().Reference(account.Root, parent)
		}
		code := common.BytesToHash(account.CodeHash)
		if code != emptyCode {
			s.db.TrieDB().Reference(code, parent)
		}
		return nil
	})
	log.Debug("Trie cache stats after commit", "misses", trie.CacheMisses(), "unloads", trie.CacheUnloads())
	return root, err
}<|MERGE_RESOLUTION|>--- conflicted
+++ resolved
@@ -358,11 +358,7 @@
 	self.setError(self.trie.TryDelete(addr[:]))
 }
 
-<<<<<<< HEAD
-// Retrieve a state object given my the address. Returns nil if not found.
-=======
 // Retrieve a state object given by the address. Returns nil if not found.
->>>>>>> 37685930
 func (self *StateDB) getStateObject(addr common.Address) (stateObject *stateObject) {
 	// Prefer 'live' objects.
 	if obj := self.stateObjects[addr]; obj != nil {
@@ -600,11 +596,7 @@
 		case isDirty:
 			// Write any contract code associated with the state object
 			if stateObject.code != nil && stateObject.dirtyCode {
-<<<<<<< HEAD
-				s.db.TrieDB().Insert(common.BytesToHash(stateObject.CodeHash()), stateObject.code)
-=======
 				s.db.TrieDB().InsertBlob(common.BytesToHash(stateObject.CodeHash()), stateObject.code)
->>>>>>> 37685930
 				stateObject.dirtyCode = false
 			}
 			// Write any storage changes in the state object to its storage trie.
