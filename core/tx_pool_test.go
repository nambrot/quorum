--- conflicted
+++ resolved
@@ -278,13 +278,8 @@
 		t.Error("expected", ErrGasLimit, "; got", err)
 	}
 
-<<<<<<< HEAD
-	data := make([]byte, (32*1024)+1)
-	tx2, _ := types.SignTx(types.NewTransaction(2, common.Address{}, big.NewInt(100),100000, big.NewInt(1), data), types.HomesteadSigner{}, key)
-=======
 	data := make([]byte, (64*1024)+1)
 	tx2, _ := types.SignTx(types.NewTransaction(2, common.Address{}, big.NewInt(100), big.NewInt(100000), big.NewInt(1), data), types.HomesteadSigner{}, key)
->>>>>>> 12f00d5c
 	if err := pool.AddRemote(tx2); err != ErrOversizedData {
 		t.Error("expected", ErrOversizedData, "; got", err)
 	}
