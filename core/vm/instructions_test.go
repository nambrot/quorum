// Copyright 2017 The go-ethereum Authors
// This file is part of the go-ethereum library.
//
// The go-ethereum library is free software: you can redistribute it and/or modify
// it under the terms of the GNU Lesser General Public License as published by
// the Free Software Foundation, either version 3 of the License, or
// (at your option) any later version.
//
// The go-ethereum library is distributed in the hope that it will be useful,
// but WITHOUT ANY WARRANTY; without even the implied warranty of
// MERCHANTABILITY or FITNESS FOR A PARTICULAR PURPOSE. See the
// GNU Lesser General Public License for more details.
//
// You should have received a copy of the GNU Lesser General Public License
// along with the go-ethereum library. If not, see <http://www.gnu.org/licenses/>.

package vm

import (
	"math/big"
	"testing"

	"github.com/ethereum/go-ethereum/common"
	"github.com/ethereum/go-ethereum/params"
)

type twoOperandTest struct {
	x        string
	y        string
	expected string
}

func testTwoOperandOp(t *testing.T, tests []twoOperandTest, opFn func(pc *uint64, interpreter *EVMInterpreter, contract *Contract, memory *Memory, stack *Stack) ([]byte, error)) {
	var (
<<<<<<< HEAD
		env   = NewEVM(Context{}, nil, nil, params.TestChainConfig, Config{})
		stack = newstack()
		pc    = uint64(0)
=======
		env            = NewEVM(Context{}, nil, params.TestChainConfig, Config{})
		stack          = newstack()
		pc             = uint64(0)
		evmInterpreter = NewEVMInterpreter(env, env.vmConfig)
>>>>>>> 477eb093
	)

	env.interpreter = evmInterpreter
	evmInterpreter.intPool = poolOfIntPools.get()
	for i, test := range tests {
		x := new(big.Int).SetBytes(common.Hex2Bytes(test.x))
		shift := new(big.Int).SetBytes(common.Hex2Bytes(test.y))
		expected := new(big.Int).SetBytes(common.Hex2Bytes(test.expected))
		stack.push(x)
		stack.push(shift)
		opFn(&pc, evmInterpreter, nil, nil, stack)
		actual := stack.pop()
		if actual.Cmp(expected) != 0 {
			t.Errorf("Testcase %d, expected  %v, got %v", i, expected, actual)
		}
		// Check pool usage
		// 1.pool is not allowed to contain anything on the stack
		// 2.pool is not allowed to contain the same pointers twice
		if evmInterpreter.intPool.pool.len() > 0 {

			poolvals := make(map[*big.Int]struct{})
			poolvals[actual] = struct{}{}

			for evmInterpreter.intPool.pool.len() > 0 {
				key := evmInterpreter.intPool.get()
				if _, exist := poolvals[key]; exist {
					t.Errorf("Testcase %d, pool contains double-entry", i)
				}
				poolvals[key] = struct{}{}
			}
		}
	}
	poolOfIntPools.put(evmInterpreter.intPool)
}

func TestByteOp(t *testing.T) {
	var (
<<<<<<< HEAD
		env   = NewEVM(Context{}, nil, nil, params.TestChainConfig, Config{})
		stack = newstack()
=======
		env            = NewEVM(Context{}, nil, params.TestChainConfig, Config{})
		stack          = newstack()
		evmInterpreter = NewEVMInterpreter(env, env.vmConfig)
>>>>>>> 477eb093
	)

	env.interpreter = evmInterpreter
	evmInterpreter.intPool = poolOfIntPools.get()
	tests := []struct {
		v        string
		th       uint64
		expected *big.Int
	}{
		{"ABCDEF0908070605040302010000000000000000000000000000000000000000", 0, big.NewInt(0xAB)},
		{"ABCDEF0908070605040302010000000000000000000000000000000000000000", 1, big.NewInt(0xCD)},
		{"00CDEF090807060504030201ffffffffffffffffffffffffffffffffffffffff", 0, big.NewInt(0x00)},
		{"00CDEF090807060504030201ffffffffffffffffffffffffffffffffffffffff", 1, big.NewInt(0xCD)},
		{"0000000000000000000000000000000000000000000000000000000000102030", 31, big.NewInt(0x30)},
		{"0000000000000000000000000000000000000000000000000000000000102030", 30, big.NewInt(0x20)},
		{"ffffffffffffffffffffffffffffffffffffffffffffffffffffffffffffffff", 32, big.NewInt(0x0)},
		{"ffffffffffffffffffffffffffffffffffffffffffffffffffffffffffffffff", 0xFFFFFFFFFFFFFFFF, big.NewInt(0x0)},
	}
	pc := uint64(0)
	for _, test := range tests {
		val := new(big.Int).SetBytes(common.Hex2Bytes(test.v))
		th := new(big.Int).SetUint64(test.th)
		stack.push(val)
		stack.push(th)
		opByte(&pc, evmInterpreter, nil, nil, stack)
		actual := stack.pop()
		if actual.Cmp(test.expected) != 0 {
			t.Fatalf("Expected  [%v] %v:th byte to be %v, was %v.", test.v, test.th, test.expected, actual)
		}
	}
	poolOfIntPools.put(evmInterpreter.intPool)
}

func TestSHL(t *testing.T) {
	// Testcases from https://github.com/ethereum/EIPs/blob/master/EIPS/eip-145.md#shl-shift-left
	tests := []twoOperandTest{
		{"0000000000000000000000000000000000000000000000000000000000000001", "00", "0000000000000000000000000000000000000000000000000000000000000001"},
		{"0000000000000000000000000000000000000000000000000000000000000001", "01", "0000000000000000000000000000000000000000000000000000000000000002"},
		{"0000000000000000000000000000000000000000000000000000000000000001", "ff", "8000000000000000000000000000000000000000000000000000000000000000"},
		{"0000000000000000000000000000000000000000000000000000000000000001", "0100", "0000000000000000000000000000000000000000000000000000000000000000"},
		{"0000000000000000000000000000000000000000000000000000000000000001", "0101", "0000000000000000000000000000000000000000000000000000000000000000"},
		{"ffffffffffffffffffffffffffffffffffffffffffffffffffffffffffffffff", "00", "ffffffffffffffffffffffffffffffffffffffffffffffffffffffffffffffff"},
		{"ffffffffffffffffffffffffffffffffffffffffffffffffffffffffffffffff", "01", "fffffffffffffffffffffffffffffffffffffffffffffffffffffffffffffffe"},
		{"ffffffffffffffffffffffffffffffffffffffffffffffffffffffffffffffff", "ff", "8000000000000000000000000000000000000000000000000000000000000000"},
		{"ffffffffffffffffffffffffffffffffffffffffffffffffffffffffffffffff", "0100", "0000000000000000000000000000000000000000000000000000000000000000"},
		{"0000000000000000000000000000000000000000000000000000000000000000", "01", "0000000000000000000000000000000000000000000000000000000000000000"},
		{"7fffffffffffffffffffffffffffffffffffffffffffffffffffffffffffffff", "01", "fffffffffffffffffffffffffffffffffffffffffffffffffffffffffffffffe"},
	}
	testTwoOperandOp(t, tests, opSHL)
}

func TestSHR(t *testing.T) {
	// Testcases from https://github.com/ethereum/EIPs/blob/master/EIPS/eip-145.md#shr-logical-shift-right
	tests := []twoOperandTest{
		{"0000000000000000000000000000000000000000000000000000000000000001", "00", "0000000000000000000000000000000000000000000000000000000000000001"},
		{"0000000000000000000000000000000000000000000000000000000000000001", "01", "0000000000000000000000000000000000000000000000000000000000000000"},
		{"8000000000000000000000000000000000000000000000000000000000000000", "01", "4000000000000000000000000000000000000000000000000000000000000000"},
		{"8000000000000000000000000000000000000000000000000000000000000000", "ff", "0000000000000000000000000000000000000000000000000000000000000001"},
		{"8000000000000000000000000000000000000000000000000000000000000000", "0100", "0000000000000000000000000000000000000000000000000000000000000000"},
		{"8000000000000000000000000000000000000000000000000000000000000000", "0101", "0000000000000000000000000000000000000000000000000000000000000000"},
		{"ffffffffffffffffffffffffffffffffffffffffffffffffffffffffffffffff", "00", "ffffffffffffffffffffffffffffffffffffffffffffffffffffffffffffffff"},
		{"ffffffffffffffffffffffffffffffffffffffffffffffffffffffffffffffff", "01", "7fffffffffffffffffffffffffffffffffffffffffffffffffffffffffffffff"},
		{"ffffffffffffffffffffffffffffffffffffffffffffffffffffffffffffffff", "ff", "0000000000000000000000000000000000000000000000000000000000000001"},
		{"ffffffffffffffffffffffffffffffffffffffffffffffffffffffffffffffff", "0100", "0000000000000000000000000000000000000000000000000000000000000000"},
		{"0000000000000000000000000000000000000000000000000000000000000000", "01", "0000000000000000000000000000000000000000000000000000000000000000"},
	}
	testTwoOperandOp(t, tests, opSHR)
}

func TestSAR(t *testing.T) {
	// Testcases from https://github.com/ethereum/EIPs/blob/master/EIPS/eip-145.md#sar-arithmetic-shift-right
	tests := []twoOperandTest{
		{"0000000000000000000000000000000000000000000000000000000000000001", "00", "0000000000000000000000000000000000000000000000000000000000000001"},
		{"0000000000000000000000000000000000000000000000000000000000000001", "01", "0000000000000000000000000000000000000000000000000000000000000000"},
		{"8000000000000000000000000000000000000000000000000000000000000000", "01", "c000000000000000000000000000000000000000000000000000000000000000"},
		{"8000000000000000000000000000000000000000000000000000000000000000", "ff", "ffffffffffffffffffffffffffffffffffffffffffffffffffffffffffffffff"},
		{"8000000000000000000000000000000000000000000000000000000000000000", "0100", "ffffffffffffffffffffffffffffffffffffffffffffffffffffffffffffffff"},
		{"8000000000000000000000000000000000000000000000000000000000000000", "0101", "ffffffffffffffffffffffffffffffffffffffffffffffffffffffffffffffff"},
		{"ffffffffffffffffffffffffffffffffffffffffffffffffffffffffffffffff", "00", "ffffffffffffffffffffffffffffffffffffffffffffffffffffffffffffffff"},
		{"ffffffffffffffffffffffffffffffffffffffffffffffffffffffffffffffff", "01", "ffffffffffffffffffffffffffffffffffffffffffffffffffffffffffffffff"},
		{"ffffffffffffffffffffffffffffffffffffffffffffffffffffffffffffffff", "ff", "ffffffffffffffffffffffffffffffffffffffffffffffffffffffffffffffff"},
		{"ffffffffffffffffffffffffffffffffffffffffffffffffffffffffffffffff", "0100", "ffffffffffffffffffffffffffffffffffffffffffffffffffffffffffffffff"},
		{"0000000000000000000000000000000000000000000000000000000000000000", "01", "0000000000000000000000000000000000000000000000000000000000000000"},
		{"4000000000000000000000000000000000000000000000000000000000000000", "fe", "0000000000000000000000000000000000000000000000000000000000000001"},
		{"7fffffffffffffffffffffffffffffffffffffffffffffffffffffffffffffff", "f8", "000000000000000000000000000000000000000000000000000000000000007f"},
		{"7fffffffffffffffffffffffffffffffffffffffffffffffffffffffffffffff", "fe", "0000000000000000000000000000000000000000000000000000000000000001"},
		{"7fffffffffffffffffffffffffffffffffffffffffffffffffffffffffffffff", "ff", "0000000000000000000000000000000000000000000000000000000000000000"},
		{"7fffffffffffffffffffffffffffffffffffffffffffffffffffffffffffffff", "0100", "0000000000000000000000000000000000000000000000000000000000000000"},
	}

	testTwoOperandOp(t, tests, opSAR)
}

func TestSGT(t *testing.T) {
	tests := []twoOperandTest{

		{"0000000000000000000000000000000000000000000000000000000000000001", "0000000000000000000000000000000000000000000000000000000000000001", "0000000000000000000000000000000000000000000000000000000000000000"},
		{"ffffffffffffffffffffffffffffffffffffffffffffffffffffffffffffffff", "ffffffffffffffffffffffffffffffffffffffffffffffffffffffffffffffff", "0000000000000000000000000000000000000000000000000000000000000000"},
		{"7fffffffffffffffffffffffffffffffffffffffffffffffffffffffffffffff", "7fffffffffffffffffffffffffffffffffffffffffffffffffffffffffffffff", "0000000000000000000000000000000000000000000000000000000000000000"},
		{"0000000000000000000000000000000000000000000000000000000000000001", "7fffffffffffffffffffffffffffffffffffffffffffffffffffffffffffffff", "0000000000000000000000000000000000000000000000000000000000000001"},
		{"7fffffffffffffffffffffffffffffffffffffffffffffffffffffffffffffff", "0000000000000000000000000000000000000000000000000000000000000001", "0000000000000000000000000000000000000000000000000000000000000000"},
		{"ffffffffffffffffffffffffffffffffffffffffffffffffffffffffffffffff", "0000000000000000000000000000000000000000000000000000000000000001", "0000000000000000000000000000000000000000000000000000000000000001"},
		{"0000000000000000000000000000000000000000000000000000000000000001", "ffffffffffffffffffffffffffffffffffffffffffffffffffffffffffffffff", "0000000000000000000000000000000000000000000000000000000000000000"},
		{"8000000000000000000000000000000000000000000000000000000000000001", "8000000000000000000000000000000000000000000000000000000000000001", "0000000000000000000000000000000000000000000000000000000000000000"},
		{"8000000000000000000000000000000000000000000000000000000000000001", "7fffffffffffffffffffffffffffffffffffffffffffffffffffffffffffffff", "0000000000000000000000000000000000000000000000000000000000000001"},
		{"7fffffffffffffffffffffffffffffffffffffffffffffffffffffffffffffff", "8000000000000000000000000000000000000000000000000000000000000001", "0000000000000000000000000000000000000000000000000000000000000000"},
		{"fffffffffffffffffffffffffffffffffffffffffffffffffffffffffffffffb", "fffffffffffffffffffffffffffffffffffffffffffffffffffffffffffffffd", "0000000000000000000000000000000000000000000000000000000000000001"},
		{"fffffffffffffffffffffffffffffffffffffffffffffffffffffffffffffffd", "fffffffffffffffffffffffffffffffffffffffffffffffffffffffffffffffb", "0000000000000000000000000000000000000000000000000000000000000000"},
	}
	testTwoOperandOp(t, tests, opSgt)
}

func TestSLT(t *testing.T) {
	tests := []twoOperandTest{
		{"0000000000000000000000000000000000000000000000000000000000000001", "0000000000000000000000000000000000000000000000000000000000000001", "0000000000000000000000000000000000000000000000000000000000000000"},
		{"ffffffffffffffffffffffffffffffffffffffffffffffffffffffffffffffff", "ffffffffffffffffffffffffffffffffffffffffffffffffffffffffffffffff", "0000000000000000000000000000000000000000000000000000000000000000"},
		{"7fffffffffffffffffffffffffffffffffffffffffffffffffffffffffffffff", "7fffffffffffffffffffffffffffffffffffffffffffffffffffffffffffffff", "0000000000000000000000000000000000000000000000000000000000000000"},
		{"0000000000000000000000000000000000000000000000000000000000000001", "7fffffffffffffffffffffffffffffffffffffffffffffffffffffffffffffff", "0000000000000000000000000000000000000000000000000000000000000000"},
		{"7fffffffffffffffffffffffffffffffffffffffffffffffffffffffffffffff", "0000000000000000000000000000000000000000000000000000000000000001", "0000000000000000000000000000000000000000000000000000000000000001"},
		{"ffffffffffffffffffffffffffffffffffffffffffffffffffffffffffffffff", "0000000000000000000000000000000000000000000000000000000000000001", "0000000000000000000000000000000000000000000000000000000000000000"},
		{"0000000000000000000000000000000000000000000000000000000000000001", "ffffffffffffffffffffffffffffffffffffffffffffffffffffffffffffffff", "0000000000000000000000000000000000000000000000000000000000000001"},
		{"8000000000000000000000000000000000000000000000000000000000000001", "8000000000000000000000000000000000000000000000000000000000000001", "0000000000000000000000000000000000000000000000000000000000000000"},
		{"8000000000000000000000000000000000000000000000000000000000000001", "7fffffffffffffffffffffffffffffffffffffffffffffffffffffffffffffff", "0000000000000000000000000000000000000000000000000000000000000000"},
		{"7fffffffffffffffffffffffffffffffffffffffffffffffffffffffffffffff", "8000000000000000000000000000000000000000000000000000000000000001", "0000000000000000000000000000000000000000000000000000000000000001"},
		{"fffffffffffffffffffffffffffffffffffffffffffffffffffffffffffffffb", "fffffffffffffffffffffffffffffffffffffffffffffffffffffffffffffffd", "0000000000000000000000000000000000000000000000000000000000000000"},
		{"fffffffffffffffffffffffffffffffffffffffffffffffffffffffffffffffd", "fffffffffffffffffffffffffffffffffffffffffffffffffffffffffffffffb", "0000000000000000000000000000000000000000000000000000000000000001"},
	}
	testTwoOperandOp(t, tests, opSlt)
}

func opBenchmark(bench *testing.B, op func(pc *uint64, interpreter *EVMInterpreter, contract *Contract, memory *Memory, stack *Stack) ([]byte, error), args ...string) {
	var (
<<<<<<< HEAD
		env   = NewEVM(Context{}, nil, nil, params.TestChainConfig, Config{})
		stack = newstack()
=======
		env            = NewEVM(Context{}, nil, params.TestChainConfig, Config{})
		stack          = newstack()
		evmInterpreter = NewEVMInterpreter(env, env.vmConfig)
>>>>>>> 477eb093
	)

	env.interpreter = evmInterpreter
	evmInterpreter.intPool = poolOfIntPools.get()
	// convert args
	byteArgs := make([][]byte, len(args))
	for i, arg := range args {
		byteArgs[i] = common.Hex2Bytes(arg)
	}
	pc := uint64(0)
	bench.ResetTimer()
	for i := 0; i < bench.N; i++ {
		for _, arg := range byteArgs {
			a := new(big.Int).SetBytes(arg)
			stack.push(a)
		}
		op(&pc, evmInterpreter, nil, nil, stack)
		stack.pop()
	}
	poolOfIntPools.put(evmInterpreter.intPool)
}

func BenchmarkOpAdd64(b *testing.B) {
	x := "ffffffff"
	y := "fd37f3e2bba2c4f"

	opBenchmark(b, opAdd, x, y)
}

func BenchmarkOpAdd128(b *testing.B) {
	x := "ffffffffffffffff"
	y := "f5470b43c6549b016288e9a65629687"

	opBenchmark(b, opAdd, x, y)
}

func BenchmarkOpAdd256(b *testing.B) {
	x := "0802431afcbce1fc194c9eaa417b2fb67dc75a95db0bc7ec6b1c8af11df6a1da9"
	y := "a1f5aac137876480252e5dcac62c354ec0d42b76b0642b6181ed099849ea1d57"

	opBenchmark(b, opAdd, x, y)
}

func BenchmarkOpSub64(b *testing.B) {
	x := "51022b6317003a9d"
	y := "a20456c62e00753a"

	opBenchmark(b, opSub, x, y)
}

func BenchmarkOpSub128(b *testing.B) {
	x := "4dde30faaacdc14d00327aac314e915d"
	y := "9bbc61f5559b829a0064f558629d22ba"

	opBenchmark(b, opSub, x, y)
}

func BenchmarkOpSub256(b *testing.B) {
	x := "4bfcd8bb2ac462735b48a17580690283980aa2d679f091c64364594df113ea37"
	y := "97f9b1765588c4e6b69142eb00d20507301545acf3e1238c86c8b29be227d46e"

	opBenchmark(b, opSub, x, y)
}

func BenchmarkOpMul(b *testing.B) {
	x := "ABCDEF090807060504030201ffffffffffffffffffffffffffffffffffffffff"
	y := "ABCDEF090807060504030201ffffffffffffffffffffffffffffffffffffffff"

	opBenchmark(b, opMul, x, y)
}

func BenchmarkOpDiv256(b *testing.B) {
	x := "ff3f9014f20db29ae04af2c2d265de17"
	y := "fe7fb0d1f59dfe9492ffbf73683fd1e870eec79504c60144cc7f5fc2bad1e611"
	opBenchmark(b, opDiv, x, y)
}

func BenchmarkOpDiv128(b *testing.B) {
	x := "fdedc7f10142ff97"
	y := "fbdfda0e2ce356173d1993d5f70a2b11"
	opBenchmark(b, opDiv, x, y)
}

func BenchmarkOpDiv64(b *testing.B) {
	x := "fcb34eb3"
	y := "f97180878e839129"
	opBenchmark(b, opDiv, x, y)
}

func BenchmarkOpSdiv(b *testing.B) {
	x := "ff3f9014f20db29ae04af2c2d265de17"
	y := "fe7fb0d1f59dfe9492ffbf73683fd1e870eec79504c60144cc7f5fc2bad1e611"

	opBenchmark(b, opSdiv, x, y)
}

func BenchmarkOpMod(b *testing.B) {
	x := "ABCDEF090807060504030201ffffffffffffffffffffffffffffffffffffffff"
	y := "ABCDEF090807060504030201ffffffffffffffffffffffffffffffffffffffff"

	opBenchmark(b, opMod, x, y)
}

func BenchmarkOpSmod(b *testing.B) {
	x := "ABCDEF090807060504030201ffffffffffffffffffffffffffffffffffffffff"
	y := "ABCDEF090807060504030201ffffffffffffffffffffffffffffffffffffffff"

	opBenchmark(b, opSmod, x, y)
}

func BenchmarkOpExp(b *testing.B) {
	x := "ABCDEF090807060504030201ffffffffffffffffffffffffffffffffffffffff"
	y := "ABCDEF090807060504030201ffffffffffffffffffffffffffffffffffffffff"

	opBenchmark(b, opExp, x, y)
}

func BenchmarkOpSignExtend(b *testing.B) {
	x := "ABCDEF090807060504030201ffffffffffffffffffffffffffffffffffffffff"
	y := "ABCDEF090807060504030201ffffffffffffffffffffffffffffffffffffffff"

	opBenchmark(b, opSignExtend, x, y)
}

func BenchmarkOpLt(b *testing.B) {
	x := "ABCDEF090807060504030201ffffffffffffffffffffffffffffffffffffffff"
	y := "ABCDEF090807060504030201ffffffffffffffffffffffffffffffffffffffff"

	opBenchmark(b, opLt, x, y)
}

func BenchmarkOpGt(b *testing.B) {
	x := "ABCDEF090807060504030201ffffffffffffffffffffffffffffffffffffffff"
	y := "ABCDEF090807060504030201ffffffffffffffffffffffffffffffffffffffff"

	opBenchmark(b, opGt, x, y)
}

func BenchmarkOpSlt(b *testing.B) {
	x := "ABCDEF090807060504030201ffffffffffffffffffffffffffffffffffffffff"
	y := "ABCDEF090807060504030201ffffffffffffffffffffffffffffffffffffffff"

	opBenchmark(b, opSlt, x, y)
}

func BenchmarkOpSgt(b *testing.B) {
	x := "ABCDEF090807060504030201ffffffffffffffffffffffffffffffffffffffff"
	y := "ABCDEF090807060504030201ffffffffffffffffffffffffffffffffffffffff"

	opBenchmark(b, opSgt, x, y)
}

func BenchmarkOpEq(b *testing.B) {
	x := "ABCDEF090807060504030201ffffffffffffffffffffffffffffffffffffffff"
	y := "ABCDEF090807060504030201ffffffffffffffffffffffffffffffffffffffff"

	opBenchmark(b, opEq, x, y)
}
func BenchmarkOpEq2(b *testing.B) {
	x := "FBCDEF090807060504030201ffffffffFBCDEF090807060504030201ffffffff"
	y := "FBCDEF090807060504030201ffffffffFBCDEF090807060504030201fffffffe"
	opBenchmark(b, opEq, x, y)
}
func BenchmarkOpAnd(b *testing.B) {
	x := "ABCDEF090807060504030201ffffffffffffffffffffffffffffffffffffffff"
	y := "ABCDEF090807060504030201ffffffffffffffffffffffffffffffffffffffff"

	opBenchmark(b, opAnd, x, y)
}

func BenchmarkOpOr(b *testing.B) {
	x := "ABCDEF090807060504030201ffffffffffffffffffffffffffffffffffffffff"
	y := "ABCDEF090807060504030201ffffffffffffffffffffffffffffffffffffffff"

	opBenchmark(b, opOr, x, y)
}

func BenchmarkOpXor(b *testing.B) {
	x := "ABCDEF090807060504030201ffffffffffffffffffffffffffffffffffffffff"
	y := "ABCDEF090807060504030201ffffffffffffffffffffffffffffffffffffffff"

	opBenchmark(b, opXor, x, y)
}

func BenchmarkOpByte(b *testing.B) {
	x := "ABCDEF090807060504030201ffffffffffffffffffffffffffffffffffffffff"
	y := "ABCDEF090807060504030201ffffffffffffffffffffffffffffffffffffffff"

	opBenchmark(b, opByte, x, y)
}

func BenchmarkOpAddmod(b *testing.B) {
	x := "ABCDEF090807060504030201ffffffffffffffffffffffffffffffffffffffff"
	y := "ABCDEF090807060504030201ffffffffffffffffffffffffffffffffffffffff"
	z := "ABCDEF090807060504030201ffffffffffffffffffffffffffffffffffffffff"

	opBenchmark(b, opAddmod, x, y, z)
}

func BenchmarkOpMulmod(b *testing.B) {
	x := "ABCDEF090807060504030201ffffffffffffffffffffffffffffffffffffffff"
	y := "ABCDEF090807060504030201ffffffffffffffffffffffffffffffffffffffff"
	z := "ABCDEF090807060504030201ffffffffffffffffffffffffffffffffffffffff"

	opBenchmark(b, opMulmod, x, y, z)
}

func BenchmarkOpSHL(b *testing.B) {
	x := "FBCDEF090807060504030201ffffffffFBCDEF090807060504030201ffffffff"
	y := "ff"

	opBenchmark(b, opSHL, x, y)
}
func BenchmarkOpSHR(b *testing.B) {
	x := "FBCDEF090807060504030201ffffffffFBCDEF090807060504030201ffffffff"
	y := "ff"

	opBenchmark(b, opSHR, x, y)
}
func BenchmarkOpSAR(b *testing.B) {
	x := "FBCDEF090807060504030201ffffffffFBCDEF090807060504030201ffffffff"
	y := "ff"

	opBenchmark(b, opSAR, x, y)
}
func BenchmarkOpIsZero(b *testing.B) {
	x := "FBCDEF090807060504030201ffffffffFBCDEF090807060504030201ffffffff"
	opBenchmark(b, opIszero, x)
}

func TestOpMstore(t *testing.T) {
	var (
<<<<<<< HEAD
		env   = NewEVM(Context{}, nil, nil, params.TestChainConfig, Config{})
		stack = newstack()
		mem   = NewMemory()
=======
		env            = NewEVM(Context{}, nil, params.TestChainConfig, Config{})
		stack          = newstack()
		mem            = NewMemory()
		evmInterpreter = NewEVMInterpreter(env, env.vmConfig)
>>>>>>> 477eb093
	)

	env.interpreter = evmInterpreter
	evmInterpreter.intPool = poolOfIntPools.get()
	mem.Resize(64)
	pc := uint64(0)
	v := "abcdef00000000000000abba000000000deaf000000c0de00100000000133700"
	stack.pushN(new(big.Int).SetBytes(common.Hex2Bytes(v)), big.NewInt(0))
	opMstore(&pc, evmInterpreter, nil, mem, stack)
	if got := common.Bytes2Hex(mem.Get(0, 32)); got != v {
		t.Fatalf("Mstore fail, got %v, expected %v", got, v)
	}
	stack.pushN(big.NewInt(0x1), big.NewInt(0))
	opMstore(&pc, evmInterpreter, nil, mem, stack)
	if common.Bytes2Hex(mem.Get(0, 32)) != "0000000000000000000000000000000000000000000000000000000000000001" {
		t.Fatalf("Mstore failed to overwrite previous value")
	}
	poolOfIntPools.put(evmInterpreter.intPool)
}

func BenchmarkOpMstore(bench *testing.B) {
	var (
<<<<<<< HEAD
		env   = NewEVM(Context{}, nil, nil, params.TestChainConfig, Config{})
		stack = newstack()
		mem   = NewMemory()
=======
		env            = NewEVM(Context{}, nil, params.TestChainConfig, Config{})
		stack          = newstack()
		mem            = NewMemory()
		evmInterpreter = NewEVMInterpreter(env, env.vmConfig)
>>>>>>> 477eb093
	)

	env.interpreter = evmInterpreter
	evmInterpreter.intPool = poolOfIntPools.get()
	mem.Resize(64)
	pc := uint64(0)
	memStart := big.NewInt(0)
	value := big.NewInt(0x1337)

	bench.ResetTimer()
	for i := 0; i < bench.N; i++ {
		stack.pushN(value, memStart)
		opMstore(&pc, evmInterpreter, nil, mem, stack)
	}
	poolOfIntPools.put(evmInterpreter.intPool)
}<|MERGE_RESOLUTION|>--- conflicted
+++ resolved
@@ -32,16 +32,10 @@
 
 func testTwoOperandOp(t *testing.T, tests []twoOperandTest, opFn func(pc *uint64, interpreter *EVMInterpreter, contract *Contract, memory *Memory, stack *Stack) ([]byte, error)) {
 	var (
-<<<<<<< HEAD
-		env   = NewEVM(Context{}, nil, nil, params.TestChainConfig, Config{})
+		env   = NewEVM(Context{}, nil,nil, params.TestChainConfig, Config{})
 		stack = newstack()
 		pc    = uint64(0)
-=======
-		env            = NewEVM(Context{}, nil, params.TestChainConfig, Config{})
-		stack          = newstack()
-		pc             = uint64(0)
 		evmInterpreter = NewEVMInterpreter(env, env.vmConfig)
->>>>>>> 477eb093
 	)
 
 	env.interpreter = evmInterpreter
@@ -79,14 +73,9 @@
 
 func TestByteOp(t *testing.T) {
 	var (
-<<<<<<< HEAD
-		env   = NewEVM(Context{}, nil, nil, params.TestChainConfig, Config{})
+		env   = NewEVM(Context{}, nil, nil,params.TestChainConfig, Config{})
 		stack = newstack()
-=======
-		env            = NewEVM(Context{}, nil, params.TestChainConfig, Config{})
-		stack          = newstack()
 		evmInterpreter = NewEVMInterpreter(env, env.vmConfig)
->>>>>>> 477eb093
 	)
 
 	env.interpreter = evmInterpreter
@@ -219,14 +208,9 @@
 
 func opBenchmark(bench *testing.B, op func(pc *uint64, interpreter *EVMInterpreter, contract *Contract, memory *Memory, stack *Stack) ([]byte, error), args ...string) {
 	var (
-<<<<<<< HEAD
 		env   = NewEVM(Context{}, nil, nil, params.TestChainConfig, Config{})
 		stack = newstack()
-=======
-		env            = NewEVM(Context{}, nil, params.TestChainConfig, Config{})
-		stack          = newstack()
 		evmInterpreter = NewEVMInterpreter(env, env.vmConfig)
->>>>>>> 477eb093
 	)
 
 	env.interpreter = evmInterpreter
@@ -459,16 +443,10 @@
 
 func TestOpMstore(t *testing.T) {
 	var (
-<<<<<<< HEAD
-		env   = NewEVM(Context{}, nil, nil, params.TestChainConfig, Config{})
+		env   = NewEVM(Context{}, nil, nil,params.TestChainConfig, Config{})
 		stack = newstack()
 		mem   = NewMemory()
-=======
-		env            = NewEVM(Context{}, nil, params.TestChainConfig, Config{})
-		stack          = newstack()
-		mem            = NewMemory()
 		evmInterpreter = NewEVMInterpreter(env, env.vmConfig)
->>>>>>> 477eb093
 	)
 
 	env.interpreter = evmInterpreter
@@ -491,16 +469,10 @@
 
 func BenchmarkOpMstore(bench *testing.B) {
 	var (
-<<<<<<< HEAD
 		env   = NewEVM(Context{}, nil, nil, params.TestChainConfig, Config{})
 		stack = newstack()
 		mem   = NewMemory()
-=======
-		env            = NewEVM(Context{}, nil, params.TestChainConfig, Config{})
-		stack          = newstack()
-		mem            = NewMemory()
 		evmInterpreter = NewEVMInterpreter(env, env.vmConfig)
->>>>>>> 477eb093
 	)
 
 	env.interpreter = evmInterpreter
