// Copyright 2015 The go-ethereum Authors
// This file is part of the go-ethereum library.
//
// The go-ethereum library is free software: you can redistribute it and/or modify
// it under the terms of the GNU Lesser General Public License as published by
// the Free Software Foundation, either version 3 of the License, or
// (at your option) any later version.
//
// The go-ethereum library is distributed in the hope that it will be useful,
// but WITHOUT ANY WARRANTY; without even the implied warranty of
// MERCHANTABILITY or FITNESS FOR A PARTICULAR PURPOSE. See the
// GNU Lesser General Public License for more details.
//
// You should have received a copy of the GNU Lesser General Public License
// along with the go-ethereum library. If not, see <http://www.gnu.org/licenses/>.

// package web3ext contains geth specific web3.js extensions.
package web3ext

var Modules = map[string]string{
	"admin":      Admin_JS,
	"chequebook": Chequebook_JS,
	"clique":     Clique_JS,
	"ethash":     Ethash_JS,
	"debug":      Debug_JS,
	"eth":        Eth_JS,
	"miner":      Miner_JS,
	"net":        Net_JS,
	"personal":   Personal_JS,
	"rpc":        RPC_JS,
	"shh":        Shh_JS,
	"swarmfs":    SWARMFS_JS,
	"txpool":     TxPool_JS,
	"raft":       Raft_JS,
	"istanbul":   Istanbul_JS,
}

const Chequebook_JS = `
web3._extend({
	property: 'chequebook',
	methods: [
		new web3._extend.Method({
			name: 'deposit',
			call: 'chequebook_deposit',
			params: 1,
			inputFormatter: [null]
		}),
		new web3._extend.Property({
			name: 'balance',
			getter: 'chequebook_balance',
			outputFormatter: web3._extend.utils.toDecimal
		}),
		new web3._extend.Method({
			name: 'cash',
			call: 'chequebook_cash',
			params: 1,
			inputFormatter: [null]
		}),
		new web3._extend.Method({
			name: 'issue',
			call: 'chequebook_issue',
			params: 2,
			inputFormatter: [null, null]
		}),
	]
});
`

const Clique_JS = `
web3._extend({
	property: 'clique',
	methods: [
		new web3._extend.Method({
			name: 'getSnapshot',
			call: 'clique_getSnapshot',
			params: 1,
			inputFormatter: [null]
		}),
		new web3._extend.Method({
			name: 'getSnapshotAtHash',
			call: 'clique_getSnapshotAtHash',
			params: 1
		}),
		new web3._extend.Method({
			name: 'getSigners',
			call: 'clique_getSigners',
			params: 1,
			inputFormatter: [null]
		}),
		new web3._extend.Method({
			name: 'getSignersAtHash',
			call: 'clique_getSignersAtHash',
			params: 1
		}),
		new web3._extend.Method({
			name: 'propose',
			call: 'clique_propose',
			params: 2
		}),
		new web3._extend.Method({
			name: 'discard',
			call: 'clique_discard',
			params: 1
		}),
	],
	properties: [
		new web3._extend.Property({
			name: 'proposals',
			getter: 'clique_proposals'
		}),
	]
});
`

const Ethash_JS = `
web3._extend({
	property: 'ethash',
	methods: [
		new web3._extend.Method({
			name: 'getWork',
			call: 'ethash_getWork',
			params: 0
		}),
		new web3._extend.Method({
			name: 'getHashrate',
			call: 'ethash_getHashrate',
			params: 0
		}),
		new web3._extend.Method({
			name: 'submitWork',
			call: 'ethash_submitWork',
			params: 3,
		}),
		new web3._extend.Method({
			name: 'submitHashRate',
			call: 'ethash_submitHashRate',
			params: 2,
		}),
	]
});
`

const Admin_JS = `
web3._extend({
	property: 'admin',
	methods: [
		new web3._extend.Method({
			name: 'addPeer',
			call: 'admin_addPeer',
			params: 1
		}),
		new web3._extend.Method({
			name: 'removePeer',
			call: 'admin_removePeer',
			params: 1
		}),
		new web3._extend.Method({
			name: 'addTrustedPeer',
			call: 'admin_addTrustedPeer',
			params: 1
		}),
		new web3._extend.Method({
			name: 'removeTrustedPeer',
			call: 'admin_removeTrustedPeer',
			params: 1
		}),
		new web3._extend.Method({
			name: 'exportChain',
			call: 'admin_exportChain',
			params: 1,
			inputFormatter: [null]
		}),
		new web3._extend.Method({
			name: 'importChain',
			call: 'admin_importChain',
			params: 1
		}),
		new web3._extend.Method({
			name: 'sleepBlocks',
			call: 'admin_sleepBlocks',
			params: 2
		}),
		new web3._extend.Method({
			name: 'startRPC',
			call: 'admin_startRPC',
			params: 4,
			inputFormatter: [null, null, null, null]
		}),
		new web3._extend.Method({
			name: 'stopRPC',
			call: 'admin_stopRPC'
		}),
		new web3._extend.Method({
			name: 'startWS',
			call: 'admin_startWS',
			params: 4,
			inputFormatter: [null, null, null, null]
		}),
		new web3._extend.Method({
			name: 'stopWS',
			call: 'admin_stopWS'
		}),
	],
	properties: [
		new web3._extend.Property({
			name: 'nodeInfo',
			getter: 'admin_nodeInfo'
		}),
		new web3._extend.Property({
			name: 'peers',
			getter: 'admin_peers'
		}),
		new web3._extend.Property({
			name: 'datadir',
			getter: 'admin_datadir'
		}),
	]
});
`

const Debug_JS = `
web3._extend({
	property: 'debug',
	methods: [
		new web3._extend.Method({
			name: 'printBlock',
			call: 'debug_printBlock',
			params: 1
		}),
		new web3._extend.Method({
			name: 'getBlockRlp',
			call: 'debug_getBlockRlp',
			params: 1
		}),
		new web3._extend.Method({
			name: 'setHead',
			call: 'debug_setHead',
			params: 1
		}),
		new web3._extend.Method({
			name: 'seedHash',
			call: 'debug_seedHash',
			params: 1
		}),
		new web3._extend.Method({
			name: 'dumpBlock',
			call: 'debug_dumpBlock',
			params: 1
		}),
		new web3._extend.Method({
			name: 'chaindbProperty',
			call: 'debug_chaindbProperty',
			params: 1,
			outputFormatter: console.log
		}),
		new web3._extend.Method({
			name: 'chaindbCompact',
			call: 'debug_chaindbCompact',
		}),
		new web3._extend.Method({
			name: 'metrics',
			call: 'debug_metrics',
			params: 1
		}),
		new web3._extend.Method({
			name: 'verbosity',
			call: 'debug_verbosity',
			params: 1
		}),
		new web3._extend.Method({
			name: 'vmodule',
			call: 'debug_vmodule',
			params: 1
		}),
		new web3._extend.Method({
			name: 'backtraceAt',
			call: 'debug_backtraceAt',
			params: 1,
		}),
		new web3._extend.Method({
			name: 'stacks',
			call: 'debug_stacks',
			params: 0,
			outputFormatter: console.log
		}),
		new web3._extend.Method({
			name: 'freeOSMemory',
			call: 'debug_freeOSMemory',
			params: 0,
		}),
		new web3._extend.Method({
			name: 'setGCPercent',
			call: 'debug_setGCPercent',
			params: 1,
		}),
		new web3._extend.Method({
			name: 'memStats',
			call: 'debug_memStats',
			params: 0,
		}),
		new web3._extend.Method({
			name: 'gcStats',
			call: 'debug_gcStats',
			params: 0,
		}),
		new web3._extend.Method({
			name: 'cpuProfile',
			call: 'debug_cpuProfile',
			params: 2
		}),
		new web3._extend.Method({
			name: 'startCPUProfile',
			call: 'debug_startCPUProfile',
			params: 1
		}),
		new web3._extend.Method({
			name: 'stopCPUProfile',
			call: 'debug_stopCPUProfile',
			params: 0
		}),
		new web3._extend.Method({
			name: 'goTrace',
			call: 'debug_goTrace',
			params: 2
		}),
		new web3._extend.Method({
			name: 'startGoTrace',
			call: 'debug_startGoTrace',
			params: 1
		}),
		new web3._extend.Method({
			name: 'stopGoTrace',
			call: 'debug_stopGoTrace',
			params: 0
		}),
		new web3._extend.Method({
			name: 'blockProfile',
			call: 'debug_blockProfile',
			params: 2
		}),
		new web3._extend.Method({
			name: 'setBlockProfileRate',
			call: 'debug_setBlockProfileRate',
			params: 1
		}),
		new web3._extend.Method({
			name: 'writeBlockProfile',
			call: 'debug_writeBlockProfile',
			params: 1
		}),
		new web3._extend.Method({
			name: 'mutexProfile',
			call: 'debug_mutexProfile',
			params: 2
		}),
		new web3._extend.Method({
			name: 'setMutexProfileFraction',
			call: 'debug_setMutexProfileFraction',
			params: 1
		}),
		new web3._extend.Method({
			name: 'writeMutexProfile',
			call: 'debug_writeMutexProfile',
			params: 1
		}),
		new web3._extend.Method({
			name: 'writeMemProfile',
			call: 'debug_writeMemProfile',
			params: 1
		}),
		new web3._extend.Method({
			name: 'traceBlock',
			call: 'debug_traceBlock',
			params: 2,
			inputFormatter: [null, null]
		}),
		new web3._extend.Method({
			name: 'traceBlockFromFile',
			call: 'debug_traceBlockFromFile',
			params: 2,
			inputFormatter: [null, null]
		}),
		new web3._extend.Method({
			name: 'traceBadBlock',
			call: 'debug_traceBadBlock',
			params: 1,
			inputFormatter: [null]
		}),
		new web3._extend.Method({
			name: 'traceBlockByNumber',
			call: 'debug_traceBlockByNumber',
			params: 2,
			inputFormatter: [null, null]
		}),
		new web3._extend.Method({
			name: 'traceBlockByHash',
			call: 'debug_traceBlockByHash',
			params: 2,
			inputFormatter: [null, null]
		}),
		new web3._extend.Method({
			name: 'traceTransaction',
			call: 'debug_traceTransaction',
			params: 2,
			inputFormatter: [null, null]
		}),
		new web3._extend.Method({
			name: 'preimage',
			call: 'debug_preimage',
			params: 1,
			inputFormatter: [null]
		}),
		new web3._extend.Method({
			name: 'getBadBlocks',
			call: 'debug_getBadBlocks',
			params: 0,
		}),
		new web3._extend.Method({
			name: 'storageRangeAt',
			call: 'debug_storageRangeAt',
			params: 5,
		}),
		new web3._extend.Method({
			name: 'getModifiedAccountsByNumber',
			call: 'debug_getModifiedAccountsByNumber',
			params: 2,
			inputFormatter: [null, null],
		}),
		new web3._extend.Method({
			name: 'getModifiedAccountsByHash',
			call: 'debug_getModifiedAccountsByHash',
			params: 2,
			inputFormatter:[null, null],
		}),
	],
	properties: []
});
`

const Eth_JS = `
web3._extend({
	property: 'eth',
	methods: [
		new web3._extend.Method({
<<<<<<< HEAD
			name: 'sendRawPrivateTransaction',
			call: 'eth_sendRawPrivateTransaction',
			params: 2,
			inputFormatter: [null, null]
=======
			name: 'chainId',
			call: 'eth_chainId',
			params: 0
>>>>>>> 58632d44
		}),
		new web3._extend.Method({
			name: 'sign',
			call: 'eth_sign',
			params: 2,
			inputFormatter: [web3._extend.formatters.inputAddressFormatter, null]
		}),
		new web3._extend.Method({
			name: 'resend',
			call: 'eth_resend',
			params: 3,
			inputFormatter: [web3._extend.formatters.inputTransactionFormatter, web3._extend.utils.fromDecimal, web3._extend.utils.fromDecimal]
		}),
		new web3._extend.Method({
			name: 'signTransaction',
			call: 'eth_signTransaction',
			params: 1,
			inputFormatter: [web3._extend.formatters.inputTransactionFormatter]
		}),
		new web3._extend.Method({
			name: 'submitTransaction',
			call: 'eth_submitTransaction',
			params: 1,
			inputFormatter: [web3._extend.formatters.inputTransactionFormatter]
		}),
		new web3._extend.Method({
			name: 'getRawTransaction',
			call: 'eth_getRawTransactionByHash',
			params: 1
		}),
		new web3._extend.Method({
			name: 'getRawTransactionFromBlock',
			call: function(args) {
				return (web3._extend.utils.isString(args[0]) && args[0].indexOf('0x') === 0) ? 'eth_getRawTransactionByBlockHashAndIndex' : 'eth_getRawTransactionByBlockNumberAndIndex';
			},
			params: 2,
			inputFormatter: [web3._extend.formatters.inputBlockNumberFormatter, web3._extend.utils.toHex]
		}),
		new web3._extend.Method({
<<<<<<< HEAD
			name: 'storageRoot',
			call: 'eth_storageRoot',
			params: 2,
			inputFormatter: [web3._extend.formatters.inputAddressFormatter, null]
		})
=======
			name: 'getProof',
			call: 'eth_getProof',
			params: 3,
			inputFormatter: [web3._extend.formatters.inputAddressFormatter, null, web3._extend.formatters.inputBlockNumberFormatter]
		}),
>>>>>>> 58632d44
	],
	properties: [
		new web3._extend.Property({
			name: 'pendingTransactions',
			getter: 'eth_pendingTransactions',
			outputFormatter: function(txs) {
				var formatted = [];
				for (var i = 0; i < txs.length; i++) {
					formatted.push(web3._extend.formatters.outputTransactionFormatter(txs[i]));
					formatted[i].blockHash = null;
				}
				return formatted;
			}
		}),
	]
});
`

const Miner_JS = `
web3._extend({
	property: 'miner',
	methods: [
		new web3._extend.Method({
			name: 'start',
			call: 'miner_start',
			params: 1,
			inputFormatter: [null]
		}),
		new web3._extend.Method({
			name: 'stop',
			call: 'miner_stop'
		}),
		new web3._extend.Method({
			name: 'setEtherbase',
			call: 'miner_setEtherbase',
			params: 1,
			inputFormatter: [web3._extend.formatters.inputAddressFormatter]
		}),
		new web3._extend.Method({
			name: 'setExtra',
			call: 'miner_setExtra',
			params: 1
		}),
		new web3._extend.Method({
			name: 'setGasPrice',
			call: 'miner_setGasPrice',
			params: 1,
			inputFormatter: [web3._extend.utils.fromDecimal]
		}),
		new web3._extend.Method({
			name: 'setRecommitInterval',
			call: 'miner_setRecommitInterval',
			params: 1,
		}),
		new web3._extend.Method({
			name: 'getHashrate',
			call: 'miner_getHashrate'
		}),
	],
	properties: []
});
`

const Net_JS = `
web3._extend({
	property: 'net',
	methods: [],
	properties: [
		new web3._extend.Property({
			name: 'version',
			getter: 'net_version'
		}),
	]
});
`

const Personal_JS = `
web3._extend({
	property: 'personal',
	methods: [
		new web3._extend.Method({
			name: 'importRawKey',
			call: 'personal_importRawKey',
			params: 2
		}),
		new web3._extend.Method({
			name: 'sign',
			call: 'personal_sign',
			params: 3,
			inputFormatter: [null, web3._extend.formatters.inputAddressFormatter, null]
		}),
		new web3._extend.Method({
			name: 'ecRecover',
			call: 'personal_ecRecover',
			params: 2
		}),
		new web3._extend.Method({
			name: 'openWallet',
			call: 'personal_openWallet',
			params: 2
		}),
		new web3._extend.Method({
			name: 'deriveAccount',
			call: 'personal_deriveAccount',
			params: 3
		}),
		new web3._extend.Method({
			name: 'signTransaction',
			call: 'personal_signTransaction',
			params: 2,
			inputFormatter: [web3._extend.formatters.inputTransactionFormatter, null]
		}),
	],
	properties: [
		new web3._extend.Property({
			name: 'listWallets',
			getter: 'personal_listWallets'
		}),
	]
})
`

const RPC_JS = `
web3._extend({
	property: 'rpc',
	methods: [],
	properties: [
		new web3._extend.Property({
			name: 'modules',
			getter: 'rpc_modules'
		}),
	]
});
`

const Shh_JS = `
web3._extend({
	property: 'shh',
	methods: [
	],
	properties:
	[
		new web3._extend.Property({
			name: 'version',
			getter: 'shh_version',
			outputFormatter: web3._extend.utils.toDecimal
		}),
		new web3._extend.Property({
			name: 'info',
			getter: 'shh_info'
		}),
	]
});
`

const SWARMFS_JS = `
web3._extend({
	property: 'swarmfs',
	methods:
	[
		new web3._extend.Method({
			name: 'mount',
			call: 'swarmfs_mount',
			params: 2
		}),
		new web3._extend.Method({
			name: 'unmount',
			call: 'swarmfs_unmount',
			params: 1
		}),
		new web3._extend.Method({
			name: 'listmounts',
			call: 'swarmfs_listmounts',
			params: 0
		}),
	]
});
`

const TxPool_JS = `
web3._extend({
	property: 'txpool',
	methods: [],
	properties:
	[
		new web3._extend.Property({
			name: 'content',
			getter: 'txpool_content'
		}),
		new web3._extend.Property({
			name: 'inspect',
			getter: 'txpool_inspect'
		}),
		new web3._extend.Property({
			name: 'status',
			getter: 'txpool_status',
			outputFormatter: function(status) {
				status.pending = web3._extend.utils.toDecimal(status.pending);
				status.queued = web3._extend.utils.toDecimal(status.queued);
				return status;
			}
		}),
	]
});
`

const Raft_JS = `
web3._extend({
       property: 'raft',
       methods:
       [
       ],
       properties:
       [
               new web3._extend.Property({
                       name: 'role',
                       getter: 'raft_role'
               }),
               new web3._extend.Method({
                       name: 'addPeer',
                       call: 'raft_addPeer',
                       params: 1
               }),
               new web3._extend.Method({
                       name: 'removePeer',
                       call: 'raft_removePeer',
                       params: 1
               }),
               new web3._extend.Property({
                       name: 'leader',
                       getter: 'raft_leader'
               }),
               new web3._extend.Property({
                       name: 'cluster',
                       getter: 'raft_cluster'
               }),
       ]
})
`

const Istanbul_JS = `
web3._extend({
	property: 'istanbul',
	methods:
	[
		new web3._extend.Method({
			name: 'getSnapshot',
			call: 'istanbul_getSnapshot',
			params: 1,
			inputFormatter: [null]
		}),
		new web3._extend.Method({
			name: 'getSnapshotAtHash',
			call: 'istanbul_getSnapshotAtHash',
			params: 1
		}),
		new web3._extend.Method({
			name: 'getValidators',
			call: 'istanbul_getValidators',
			params: 1,
			inputFormatter: [null]
		}),
		new web3._extend.Method({
			name: 'getValidatorsAtHash',
			call: 'istanbul_getValidatorsAtHash',
			params: 1
		}),
		new web3._extend.Method({
			name: 'propose',
			call: 'istanbul_propose',
			params: 2
		}),
		new web3._extend.Method({
			name: 'discard',
			call: 'istanbul_discard',
			params: 1
		})
	],
	properties:
	[
		new web3._extend.Property({
			name: 'candidates',
			getter: 'istanbul_candidates'
		}),
	]
});
`<|MERGE_RESOLUTION|>--- conflicted
+++ resolved
@@ -442,16 +442,15 @@
 	property: 'eth',
 	methods: [
 		new web3._extend.Method({
-<<<<<<< HEAD
 			name: 'sendRawPrivateTransaction',
 			call: 'eth_sendRawPrivateTransaction',
 			params: 2,
 			inputFormatter: [null, null]
-=======
+		}),
+		new web3._extend.Method({
 			name: 'chainId',
 			call: 'eth_chainId',
 			params: 0
->>>>>>> 58632d44
 		}),
 		new web3._extend.Method({
 			name: 'sign',
@@ -491,19 +490,17 @@
 			inputFormatter: [web3._extend.formatters.inputBlockNumberFormatter, web3._extend.utils.toHex]
 		}),
 		new web3._extend.Method({
-<<<<<<< HEAD
-			name: 'storageRoot',
-			call: 'eth_storageRoot',
-			params: 2,
-			inputFormatter: [web3._extend.formatters.inputAddressFormatter, null]
-		})
-=======
 			name: 'getProof',
 			call: 'eth_getProof',
 			params: 3,
 			inputFormatter: [web3._extend.formatters.inputAddressFormatter, null, web3._extend.formatters.inputBlockNumberFormatter]
 		}),
->>>>>>> 58632d44
+		new web3._extend.Method({
+			name: 'storageRoot',
+			call: 'eth_storageRoot',
+			params: 2,
+			inputFormatter: [web3._extend.formatters.inputAddressFormatter, null]
+		})
 	],
 	properties: [
 		new web3._extend.Property({
